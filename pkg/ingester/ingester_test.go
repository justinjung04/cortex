package ingester

import (
	"bytes"
	"context"
	"encoding/json"
	"fmt"
	"io"
	"math"
	"net"
	"net/http"
	"net/http/httptest"
	"net/url"
	"os"
	"path/filepath"
	"sort"
	"strconv"
	"strings"
	"sync"
	"testing"
	"time"

	"github.com/go-kit/log"
	"github.com/oklog/ulid"
	"github.com/pkg/errors"
	"github.com/prometheus/client_golang/prometheus"
	"github.com/prometheus/client_golang/prometheus/testutil"
	"github.com/prometheus/common/model"
	"github.com/prometheus/prometheus/model/histogram"
	"github.com/prometheus/prometheus/model/labels"
	"github.com/prometheus/prometheus/storage"
	"github.com/prometheus/prometheus/tsdb"
	"github.com/prometheus/prometheus/tsdb/chunkenc"
	"github.com/prometheus/prometheus/tsdb/index"
	"github.com/prometheus/prometheus/tsdb/tsdbutil"
	"github.com/stretchr/testify/assert"
	"github.com/stretchr/testify/mock"
	"github.com/stretchr/testify/require"
	"github.com/thanos-io/objstore"
	"github.com/thanos-io/thanos/pkg/runutil"
	"github.com/thanos-io/thanos/pkg/shipper"
	"github.com/weaveworks/common/httpgrpc"
	"github.com/weaveworks/common/middleware"
	"github.com/weaveworks/common/user"
	"go.uber.org/atomic"
	"golang.org/x/sync/errgroup"
	"google.golang.org/grpc"

	"github.com/cortexproject/cortex/pkg/chunk"
	"github.com/cortexproject/cortex/pkg/chunk/encoding"
	"github.com/cortexproject/cortex/pkg/cortexpb"
	"github.com/cortexproject/cortex/pkg/ingester/client"
	"github.com/cortexproject/cortex/pkg/querier/batch"
	"github.com/cortexproject/cortex/pkg/querier/series"
	"github.com/cortexproject/cortex/pkg/ring"
	cortex_tsdb "github.com/cortexproject/cortex/pkg/storage/tsdb"
	"github.com/cortexproject/cortex/pkg/storage/tsdb/bucketindex"
	"github.com/cortexproject/cortex/pkg/util"
	"github.com/cortexproject/cortex/pkg/util/chunkcompat"
	"github.com/cortexproject/cortex/pkg/util/services"
	"github.com/cortexproject/cortex/pkg/util/test"
	"github.com/cortexproject/cortex/pkg/util/validation"
)

var (
	encodings = []encoding.Encoding{
		encoding.PrometheusXorChunk,
		encoding.PrometheusHistogramChunk,
		encoding.PrometheusFloatHistogramChunk,
	}
)

func runTestQuery(ctx context.Context, t *testing.T, ing *Ingester, ty labels.MatchType, n, v string) (model.Matrix, *client.QueryRequest, error) {
	return runTestQueryTimes(ctx, t, ing, ty, n, v, model.Earliest, model.Latest)
}

func runTestQueryTimes(ctx context.Context, t *testing.T, ing *Ingester, ty labels.MatchType, n, v string, start, end model.Time) (model.Matrix, *client.QueryRequest, error) {
	matcher, err := labels.NewMatcher(ty, n, v)
	if err != nil {
		return nil, nil, err
	}
	req, err := client.ToQueryRequest(start, end, []*labels.Matcher{matcher})
	if err != nil {
		return nil, nil, err
	}
	s := &mockQueryStreamServer{ctx: ctx}
	err = ing.QueryStream(req, s)
	if err != nil {
		return nil, nil, err
	}
	set, err := seriesSetFromResponseStream(s)
	if err != nil {
		return nil, nil, err
	}
	res, err := client.MatrixFromSeriesSet(set)
	sort.Sort(res)
	return res, req, err
}

func seriesSetFromResponseStream(s *mockQueryStreamServer) (storage.SeriesSet, error) {
	serieses := make([]storage.Series, 0, len(s.series))

	for _, result := range s.series {
		ls := cortexpb.FromLabelAdaptersToLabels(result.Labels)

		chunks, err := chunkcompat.FromChunks(ls, result.Chunks)
		if err != nil {
			return nil, err
		}

		serieses = append(serieses, &storage.SeriesEntry{
			Lset: ls,
			SampleIteratorFn: func(it chunkenc.Iterator) chunkenc.Iterator {
				return batch.NewChunkMergeIterator(it, chunks, math.MinInt64, math.MaxInt64)
			},
		})
	}
	set := series.NewConcreteSeriesSet(false, serieses)
	return set, nil
}

func TestMatcherCache(t *testing.T) {
	limits := defaultLimitsTestConfig()
	userID := "1"
	tenantLimits := newMockTenantLimits(map[string]*validation.Limits{userID: &limits})
	registry := prometheus.NewRegistry()

	dir := t.TempDir()
	chunksDir := filepath.Join(dir, "chunks")
	blocksDir := filepath.Join(dir, "blocks")
	require.NoError(t, os.Mkdir(chunksDir, os.ModePerm))
	require.NoError(t, os.Mkdir(blocksDir, os.ModePerm))
	cfg := defaultIngesterTestConfig(t)
	cfg.MatchersCacheMaxItems = 50
	ing, err := prepareIngesterWithBlocksStorageAndLimits(t, cfg, limits, tenantLimits, blocksDir, registry, true)
	require.NoError(t, err)
	require.NoError(t, services.StartAndAwaitRunning(context.Background(), ing))

	defer services.StopAndAwaitTerminated(context.Background(), ing) //nolint:errcheck

	// Wait until it's ACTIVE
	test.Poll(t, time.Second, ring.ACTIVE, func() interface{} {
		return ing.lifecycler.GetState()
	})
	ctx := user.InjectOrgID(context.Background(), userID)
	// Lets have 1 key evicted
	numberOfDifferentMatchers := cfg.MatchersCacheMaxItems + 1
	callPerMatcher := 10
	for j := 0; j < numberOfDifferentMatchers; j++ {
		for i := 0; i < callPerMatcher; i++ {
			s := &mockQueryStreamServer{ctx: ctx}
			err = ing.QueryStream(&client.QueryRequest{
				StartTimestampMs: math.MinInt64,
				EndTimestampMs:   math.MaxInt64,
				Matchers:         []*client.LabelMatcher{{Type: client.REGEX_MATCH, Name: labels.MetricName, Value: fmt.Sprintf("%d", j)}},
			}, s)
			require.NoError(t, err)
		}
	}

	require.NoError(t, testutil.GatherAndCompare(registry, bytes.NewBufferString(fmt.Sprintf(`
				# HELP cortex_ingester_matchers_cache_evicted_total Total number of items evicted from the cache
				# TYPE cortex_ingester_matchers_cache_evicted_total counter
				cortex_ingester_matchers_cache_evicted_total 1
				# HELP cortex_ingester_matchers_cache_hits_total Total number of cache hits for series matchers
				# TYPE cortex_ingester_matchers_cache_hits_total counter
				cortex_ingester_matchers_cache_hits_total %v
				# HELP cortex_ingester_matchers_cache_items Total number of cached items
				# TYPE cortex_ingester_matchers_cache_items gauge
				cortex_ingester_matchers_cache_items %v
				# HELP cortex_ingester_matchers_cache_max_items Maximum number of items that can be cached
				# TYPE cortex_ingester_matchers_cache_max_items gauge
				cortex_ingester_matchers_cache_max_items 50
				# HELP cortex_ingester_matchers_cache_requests_total Total number of cache requests for series matchers
				# TYPE cortex_ingester_matchers_cache_requests_total counter
				cortex_ingester_matchers_cache_requests_total %v
	`, callPerMatcher*numberOfDifferentMatchers-numberOfDifferentMatchers, cfg.MatchersCacheMaxItems, callPerMatcher*numberOfDifferentMatchers)), "ingester_matchers_cache_requests_total", "ingester_matchers_cache_hits_total", "ingester_matchers_cache_items", "ingester_matchers_cache_max_items", "ingester_matchers_cache_evicted_total"))
}

func TestIngesterDeletionRace(t *testing.T) {
	registry := prometheus.NewRegistry()
	limits := defaultLimitsTestConfig()
	tenantLimits := newMockTenantLimits(map[string]*validation.Limits{userID: &limits})
	cfg := defaultIngesterTestConfig(t)
	cfg.BlocksStorageConfig.TSDB.PostingsCache = cortex_tsdb.TSDBPostingsCacheConfig{
		Head: cortex_tsdb.PostingsCacheConfig{
			Enabled:  true,
			Ttl:      time.Hour,
			MaxBytes: 1024 * 1024 * 1024,
		},
		Blocks: cortex_tsdb.PostingsCacheConfig{
			Enabled:  true,
			Ttl:      time.Hour,
			MaxBytes: 1024 * 1024 * 1024,
		},
	}

	dir := t.TempDir()
	chunksDir := filepath.Join(dir, "chunks")
	blocksDir := filepath.Join(dir, "blocks")
	require.NoError(t, os.Mkdir(chunksDir, os.ModePerm))
	require.NoError(t, os.Mkdir(blocksDir, os.ModePerm))

	ing, err := prepareIngesterWithBlocksStorageAndLimits(t, cfg, limits, tenantLimits, blocksDir, registry, false)
	require.NoError(t, err)
	require.NoError(t, services.StartAndAwaitRunning(context.Background(), ing))
	defer services.StopAndAwaitTerminated(context.Background(), ing) //nolint:errcheck
	// Wait until it's ACTIVE
	test.Poll(t, time.Second, ring.ACTIVE, func() interface{} {
		return ing.lifecycler.GetState()
	})

	numberOfTenants := 50
	wg := sync.WaitGroup{}
	wg.Add(numberOfTenants)

	for i := 0; i < numberOfTenants; i++ {
		go func() {
			defer wg.Done()
			u := fmt.Sprintf("userId_%v", i)
			ctx := user.InjectOrgID(context.Background(), u)
			samples := []cortexpb.Sample{{Value: 2, TimestampMs: 10}}
			_, err := ing.Push(ctx, cortexpb.ToWriteRequest([]labels.Labels{labels.FromStrings(labels.MetricName, "name")}, samples, nil, nil, cortexpb.API))
			require.NoError(t, err)
			db, _ := ing.getTSDB(u)
			db.postingCache = &wrappedExpandedPostingsCache{ExpandedPostingsCache: db.postingCache, purgeDelay: 10 * time.Millisecond}
			db.deletionMarkFound.Store(true) // lets force close the tenant
		}()
	}

	wg.Wait()

	ctx, c := context.WithCancel(context.Background())
	defer c()

	wg.Add(1)
	go func() {
		wg.Done()
		ing.expirePostingsCache(ctx) //nolint:errcheck
	}()

	go func() {
		wg.Wait()                            // make sure we clean after we started the purge go routine
		ing.closeAndDeleteIdleUserTSDBs(ctx) //nolint:errcheck
	}()

	test.Poll(t, 5*time.Second, 0, func() interface{} {
		return len(ing.getTSDBUsers())
	})
}

func TestIngesterPerLabelsetLimitExceeded(t *testing.T) {
	limits := defaultLimitsTestConfig()
	userID := "1"
	registry := prometheus.NewRegistry()

	limits.LimitsPerLabelSet = []validation.LimitsPerLabelSet{
		{
			LabelSet: labels.FromMap(map[string]string{
				"label1": "value1",
			}),
			Limits: validation.LimitsPerLabelSetEntry{
				MaxSeries: 3,
			},
		},
		{
			LabelSet: labels.FromMap(map[string]string{
				"label2": "value2",
			}),
			Limits: validation.LimitsPerLabelSetEntry{
				MaxSeries: 2,
			},
		},
	}
	tenantLimits := newMockTenantLimits(map[string]*validation.Limits{userID: &limits})

	b, err := json.Marshal(limits)
	require.NoError(t, err)
	require.NoError(t, limits.UnmarshalJSON(b))

	dir := t.TempDir()
	chunksDir := filepath.Join(dir, "chunks")
	blocksDir := filepath.Join(dir, "blocks")
	require.NoError(t, os.Mkdir(chunksDir, os.ModePerm))
	require.NoError(t, os.Mkdir(blocksDir, os.ModePerm))

	ing, err := prepareIngesterWithBlocksStorageAndLimits(t, defaultIngesterTestConfig(t), limits, tenantLimits, blocksDir, registry, true)
	require.NoError(t, err)
	require.NoError(t, services.StartAndAwaitRunning(context.Background(), ing))
	// Wait until it's ACTIVE
	test.Poll(t, time.Second, ring.ACTIVE, func() interface{} {
		return ing.lifecycler.GetState()
	})

	ctx := user.InjectOrgID(context.Background(), userID)
	samples := []cortexpb.Sample{{Value: 2, TimestampMs: 10}}

	// Create first series within the limits
	for _, set := range limits.LimitsPerLabelSet {
		lbls := []string{labels.MetricName, "metric_name"}
		for _, lbl := range set.LabelSet {
			lbls = append(lbls, lbl.Name, lbl.Value)
		}
		for i := 0; i < set.Limits.MaxSeries; i++ {
			_, err = ing.Push(ctx, cortexpb.ToWriteRequest(
				[]labels.Labels{labels.FromStrings(append(lbls, "extraLabel", fmt.Sprintf("extraValue%v", i))...)}, samples, nil, nil, cortexpb.API))
			require.NoError(t, err)
		}
	}

	ing.updateActiveSeries(ctx)
	require.NoError(t, testutil.GatherAndCompare(registry, bytes.NewBufferString(`
				# HELP cortex_ingester_limits_per_labelset Limits per user and labelset.
				# TYPE cortex_ingester_limits_per_labelset gauge
				cortex_ingester_limits_per_labelset{labelset="{label1=\"value1\"}",limit="max_series",user="1"} 3
				cortex_ingester_limits_per_labelset{labelset="{label2=\"value2\"}",limit="max_series",user="1"} 2
				# HELP cortex_ingester_usage_per_labelset Current usage per user and labelset.
				# TYPE cortex_ingester_usage_per_labelset gauge
				cortex_ingester_usage_per_labelset{labelset="{label1=\"value1\"}",limit="max_series",user="1"} 3
				cortex_ingester_usage_per_labelset{labelset="{label2=\"value2\"}",limit="max_series",user="1"} 2
	`), "cortex_ingester_usage_per_labelset", "cortex_ingester_limits_per_labelset"))

	// Should impose limits
	for _, set := range limits.LimitsPerLabelSet {
		lbls := []string{labels.MetricName, "metric_name"}
		for _, lbl := range set.LabelSet {
			lbls = append(lbls, lbl.Name, lbl.Value)
		}
		_, err = ing.Push(ctx, cortexpb.ToWriteRequest(
			[]labels.Labels{labels.FromStrings(append(lbls, "newLabel", "newValue")...)}, samples, nil, nil, cortexpb.API))
		httpResp, ok := httpgrpc.HTTPResponseFromError(err)
		require.True(t, ok, "returned error is not an httpgrpc response")
		assert.Equal(t, http.StatusBadRequest, int(httpResp.Code))
		require.ErrorContains(t, err, set.Id)
	}

	ing.updateActiveSeries(ctx)
	require.NoError(t, testutil.GatherAndCompare(registry, bytes.NewBufferString(`
				# HELP cortex_discarded_samples_per_labelset_total The total number of samples that were discarded for each labelset.
				# TYPE cortex_discarded_samples_per_labelset_total counter
				cortex_discarded_samples_per_labelset_total{labelset="{label1=\"value1\"}",reason="per_labelset_series_limit",user="1"} 1
				cortex_discarded_samples_per_labelset_total{labelset="{label2=\"value2\"}",reason="per_labelset_series_limit",user="1"} 1
				# HELP cortex_discarded_samples_total The total number of samples that were discarded.
				# TYPE cortex_discarded_samples_total counter
				cortex_discarded_samples_total{reason="per_labelset_series_limit",user="1"} 2
				# HELP cortex_ingester_limits_per_labelset Limits per user and labelset.
				# TYPE cortex_ingester_limits_per_labelset gauge
				cortex_ingester_limits_per_labelset{labelset="{label1=\"value1\"}",limit="max_series",user="1"} 3
				cortex_ingester_limits_per_labelset{labelset="{label2=\"value2\"}",limit="max_series",user="1"} 2
				# HELP cortex_ingester_usage_per_labelset Current usage per user and labelset.
				# TYPE cortex_ingester_usage_per_labelset gauge
				cortex_ingester_usage_per_labelset{labelset="{label1=\"value1\"}",limit="max_series",user="1"} 3
				cortex_ingester_usage_per_labelset{labelset="{label2=\"value2\"}",limit="max_series",user="1"} 2
	`), "cortex_ingester_usage_per_labelset", "cortex_ingester_limits_per_labelset", "cortex_discarded_samples_total", "cortex_discarded_samples_per_labelset_total"))

	// Should apply composite limits
	limits.LimitsPerLabelSet = append(limits.LimitsPerLabelSet,
		validation.LimitsPerLabelSet{LabelSet: labels.FromMap(map[string]string{
			"comp1": "compValue1",
		}),
			Limits: validation.LimitsPerLabelSetEntry{
				MaxSeries: 10,
			},
		},
		validation.LimitsPerLabelSet{LabelSet: labels.FromMap(map[string]string{
			"comp2": "compValue2",
		}),
			Limits: validation.LimitsPerLabelSetEntry{
				MaxSeries: 10,
			},
		},
		validation.LimitsPerLabelSet{LabelSet: labels.FromMap(map[string]string{
			"comp1": "compValue1",
			"comp2": "compValue2",
		}),
			Limits: validation.LimitsPerLabelSetEntry{
				MaxSeries: 2,
			},
		},
	)

	b, err = json.Marshal(limits)
	require.NoError(t, err)
	require.NoError(t, limits.UnmarshalJSON(b))
	tenantLimits.setLimits(userID, &limits)

	// Should backfill
	ing.updateActiveSeries(ctx)
	require.NoError(t, testutil.GatherAndCompare(registry, bytes.NewBufferString(`
				# HELP cortex_discarded_samples_per_labelset_total The total number of samples that were discarded for each labelset.
				# TYPE cortex_discarded_samples_per_labelset_total counter
				cortex_discarded_samples_per_labelset_total{labelset="{label1=\"value1\"}",reason="per_labelset_series_limit",user="1"} 1
				cortex_discarded_samples_per_labelset_total{labelset="{label2=\"value2\"}",reason="per_labelset_series_limit",user="1"} 1
				# HELP cortex_discarded_samples_total The total number of samples that were discarded.
				# TYPE cortex_discarded_samples_total counter
				cortex_discarded_samples_total{reason="per_labelset_series_limit",user="1"} 2
				# HELP cortex_ingester_limits_per_labelset Limits per user and labelset.
				# TYPE cortex_ingester_limits_per_labelset gauge
				cortex_ingester_limits_per_labelset{labelset="{comp1=\"compValue1\", comp2=\"compValue2\"}",limit="max_series",user="1"} 2
				cortex_ingester_limits_per_labelset{labelset="{comp1=\"compValue1\"}",limit="max_series",user="1"} 10
				cortex_ingester_limits_per_labelset{labelset="{comp2=\"compValue2\"}",limit="max_series",user="1"} 10
				cortex_ingester_limits_per_labelset{labelset="{label1=\"value1\"}",limit="max_series",user="1"} 3
				cortex_ingester_limits_per_labelset{labelset="{label2=\"value2\"}",limit="max_series",user="1"} 2
				# HELP cortex_ingester_usage_per_labelset Current usage per user and labelset.
				# TYPE cortex_ingester_usage_per_labelset gauge
				cortex_ingester_usage_per_labelset{labelset="{comp1=\"compValue1\", comp2=\"compValue2\"}",limit="max_series",user="1"} 0
				cortex_ingester_usage_per_labelset{labelset="{comp1=\"compValue1\"}",limit="max_series",user="1"} 0
				cortex_ingester_usage_per_labelset{labelset="{comp2=\"compValue2\"}",limit="max_series",user="1"} 0
				cortex_ingester_usage_per_labelset{labelset="{label1=\"value1\"}",limit="max_series",user="1"} 3
				cortex_ingester_usage_per_labelset{labelset="{label2=\"value2\"}",limit="max_series",user="1"} 2
	`), "cortex_ingester_usage_per_labelset", "cortex_ingester_limits_per_labelset", "cortex_discarded_samples_total", "cortex_discarded_samples_per_labelset_total"))

	// Adding 5 metrics with only 1 label
	for i := 0; i < 5; i++ {
		lbls := []string{labels.MetricName, "metric_name", "comp1", "compValue1"}
		_, err = ing.Push(ctx, cortexpb.ToWriteRequest(
			[]labels.Labels{labels.FromStrings(append(lbls, "extraLabel", fmt.Sprintf("extraValue%v", i))...)}, samples, nil, nil, cortexpb.API))
		require.NoError(t, err)
	}

	// Adding 2 metrics with both labels (still below the limit)
	lbls := []string{labels.MetricName, "metric_name", "comp1", "compValue1", "comp2", "compValue2"}
	for i := 0; i < 2; i++ {
		_, err = ing.Push(ctx, cortexpb.ToWriteRequest(
			[]labels.Labels{labels.FromStrings(append(lbls, "extraLabel", fmt.Sprintf("extraValue%v", i))...)}, samples, nil, nil, cortexpb.API))
		require.NoError(t, err)
	}

	// Now we should hit the limit as we already have 2 metrics with comp1=compValue1, comp2=compValue2
	_, err = ing.Push(ctx, cortexpb.ToWriteRequest(
		[]labels.Labels{labels.FromStrings(append(lbls, "newLabel", "newValue")...)}, samples, nil, nil, cortexpb.API))
	httpResp, ok := httpgrpc.HTTPResponseFromError(err)
	require.True(t, ok, "returned error is not an httpgrpc response")
	assert.Equal(t, http.StatusBadRequest, int(httpResp.Code))
	require.ErrorContains(t, err, labels.FromStrings("comp1", "compValue1", "comp2", "compValue2").String())

	ing.updateActiveSeries(ctx)
	require.NoError(t, testutil.GatherAndCompare(registry, bytes.NewBufferString(`
				# HELP cortex_discarded_samples_per_labelset_total The total number of samples that were discarded for each labelset.
				# TYPE cortex_discarded_samples_per_labelset_total counter
				cortex_discarded_samples_per_labelset_total{labelset="{comp1=\"compValue1\", comp2=\"compValue2\"}",reason="per_labelset_series_limit",user="1"} 1
				cortex_discarded_samples_per_labelset_total{labelset="{comp1=\"compValue1\"}",reason="per_labelset_series_limit",user="1"} 1
				cortex_discarded_samples_per_labelset_total{labelset="{comp2=\"compValue2\"}",reason="per_labelset_series_limit",user="1"} 1
				cortex_discarded_samples_per_labelset_total{labelset="{label1=\"value1\"}",reason="per_labelset_series_limit",user="1"} 1
				cortex_discarded_samples_per_labelset_total{labelset="{label2=\"value2\"}",reason="per_labelset_series_limit",user="1"} 1
				# HELP cortex_discarded_samples_total The total number of samples that were discarded.
				# TYPE cortex_discarded_samples_total counter
				cortex_discarded_samples_total{reason="per_labelset_series_limit",user="1"} 3
				# HELP cortex_ingester_limits_per_labelset Limits per user and labelset.
				# TYPE cortex_ingester_limits_per_labelset gauge
				cortex_ingester_limits_per_labelset{labelset="{comp1=\"compValue1\", comp2=\"compValue2\"}",limit="max_series",user="1"} 2
				cortex_ingester_limits_per_labelset{labelset="{comp1=\"compValue1\"}",limit="max_series",user="1"} 10
				cortex_ingester_limits_per_labelset{labelset="{comp2=\"compValue2\"}",limit="max_series",user="1"} 10
				cortex_ingester_limits_per_labelset{labelset="{label1=\"value1\"}",limit="max_series",user="1"} 3
				cortex_ingester_limits_per_labelset{labelset="{label2=\"value2\"}",limit="max_series",user="1"} 2
				# HELP cortex_ingester_usage_per_labelset Current usage per user and labelset.
				# TYPE cortex_ingester_usage_per_labelset gauge
				cortex_ingester_usage_per_labelset{labelset="{label1=\"value1\"}",limit="max_series",user="1"} 3
				cortex_ingester_usage_per_labelset{labelset="{label2=\"value2\"}",limit="max_series",user="1"} 2
				cortex_ingester_usage_per_labelset{labelset="{comp1=\"compValue1\", comp2=\"compValue2\"}",limit="max_series",user="1"} 2
				cortex_ingester_usage_per_labelset{labelset="{comp1=\"compValue1\"}",limit="max_series",user="1"} 7
				cortex_ingester_usage_per_labelset{labelset="{comp2=\"compValue2\"}",limit="max_series",user="1"} 2
		`), "cortex_ingester_usage_per_labelset", "cortex_ingester_limits_per_labelset", "cortex_discarded_samples_total", "cortex_discarded_samples_per_labelset_total"))

	// Should bootstrap and apply limits when configuration change
	limits.LimitsPerLabelSet = append(limits.LimitsPerLabelSet,
		validation.LimitsPerLabelSet{LabelSet: labels.FromMap(map[string]string{
			labels.MetricName: "metric_name",
			"comp2":           "compValue2",
		}),
			Limits: validation.LimitsPerLabelSetEntry{
				MaxSeries: 3, // we already have 2 so we need to allow 1 more
			},
		},
	)

	b, err = json.Marshal(limits)
	require.NoError(t, err)
	require.NoError(t, limits.UnmarshalJSON(b))
	tenantLimits.setLimits(userID, &limits)

	lbls = []string{labels.MetricName, "metric_name", "comp2", "compValue2"}
	_, err = ing.Push(ctx, cortexpb.ToWriteRequest(
		[]labels.Labels{labels.FromStrings(append(lbls, "extraLabel", "extraValueUpdate")...)}, samples, nil, nil, cortexpb.API))
	require.NoError(t, err)

	_, err = ing.Push(ctx, cortexpb.ToWriteRequest(
		[]labels.Labels{labels.FromStrings(append(lbls, "extraLabel", "extraValueUpdate2")...)}, samples, nil, nil, cortexpb.API))
	httpResp, ok = httpgrpc.HTTPResponseFromError(err)
	require.True(t, ok, "returned error is not an httpgrpc response")
	assert.Equal(t, http.StatusBadRequest, int(httpResp.Code))
	require.ErrorContains(t, err, labels.FromStrings(lbls...).String())

	ing.updateActiveSeries(ctx)
	require.NoError(t, testutil.GatherAndCompare(registry, bytes.NewBufferString(`
				# HELP cortex_ingester_limits_per_labelset Limits per user and labelset.
				# TYPE cortex_ingester_limits_per_labelset gauge
				cortex_ingester_limits_per_labelset{labelset="{__name__=\"metric_name\", comp2=\"compValue2\"}",limit="max_series",user="1"} 3
				cortex_ingester_limits_per_labelset{labelset="{comp1=\"compValue1\", comp2=\"compValue2\"}",limit="max_series",user="1"} 2
				cortex_ingester_limits_per_labelset{labelset="{comp1=\"compValue1\"}",limit="max_series",user="1"} 10
				cortex_ingester_limits_per_labelset{labelset="{comp2=\"compValue2\"}",limit="max_series",user="1"} 10
				cortex_ingester_limits_per_labelset{labelset="{label1=\"value1\"}",limit="max_series",user="1"} 3
				cortex_ingester_limits_per_labelset{labelset="{label2=\"value2\"}",limit="max_series",user="1"} 2
				# HELP cortex_ingester_usage_per_labelset Current usage per user and labelset.
				# TYPE cortex_ingester_usage_per_labelset gauge
				cortex_ingester_usage_per_labelset{labelset="{__name__=\"metric_name\", comp2=\"compValue2\"}",limit="max_series",user="1"} 3
				cortex_ingester_usage_per_labelset{labelset="{label1=\"value1\"}",limit="max_series",user="1"} 3
				cortex_ingester_usage_per_labelset{labelset="{label2=\"value2\"}",limit="max_series",user="1"} 2
				cortex_ingester_usage_per_labelset{labelset="{comp1=\"compValue1\", comp2=\"compValue2\"}",limit="max_series",user="1"} 2
				cortex_ingester_usage_per_labelset{labelset="{comp1=\"compValue1\"}",limit="max_series",user="1"} 7
				cortex_ingester_usage_per_labelset{labelset="{comp2=\"compValue2\"}",limit="max_series",user="1"} 3
	`), "cortex_ingester_usage_per_labelset", "cortex_ingester_limits_per_labelset"))

	// Add default partition -> no label set configured working as a fallback when a series
	// doesn't match any existing label set limit.
	emptyLabels := labels.EmptyLabels()
	defaultPartitionLimits := validation.LimitsPerLabelSet{LabelSet: emptyLabels,
		Limits: validation.LimitsPerLabelSetEntry{
			MaxSeries: 2,
		},
	}
	limits.LimitsPerLabelSet = append(limits.LimitsPerLabelSet, defaultPartitionLimits)
	b, err = json.Marshal(limits)
	require.NoError(t, err)
	require.NoError(t, limits.UnmarshalJSON(b))
	tenantLimits.setLimits(userID, &limits)

	lbls = []string{labels.MetricName, "test_default"}
	for i := 0; i < 2; i++ {
		_, err = ing.Push(ctx, cortexpb.ToWriteRequest(
			[]labels.Labels{labels.FromStrings(append(lbls, "series", strconv.Itoa(i))...)}, samples, nil, nil, cortexpb.API))
		require.NoError(t, err)
	}

	// Max series limit for default partition is 2 so 1 more series will be throttled.
	_, err = ing.Push(ctx, cortexpb.ToWriteRequest(
		[]labels.Labels{labels.FromStrings(append(lbls, "extraLabel", "extraValueUpdate2")...)}, samples, nil, nil, cortexpb.API))
	httpResp, ok = httpgrpc.HTTPResponseFromError(err)
	require.True(t, ok, "returned error is not an httpgrpc response")
	assert.Equal(t, http.StatusBadRequest, int(httpResp.Code))
	require.ErrorContains(t, err, emptyLabels.String())

	ing.updateActiveSeries(ctx)
	require.NoError(t, testutil.GatherAndCompare(registry, bytes.NewBufferString(`
				# HELP cortex_ingester_limits_per_labelset Limits per user and labelset.
				# TYPE cortex_ingester_limits_per_labelset gauge
				cortex_ingester_limits_per_labelset{labelset="{__name__=\"metric_name\", comp2=\"compValue2\"}",limit="max_series",user="1"} 3
				cortex_ingester_limits_per_labelset{labelset="{comp1=\"compValue1\", comp2=\"compValue2\"}",limit="max_series",user="1"} 2
				cortex_ingester_limits_per_labelset{labelset="{comp1=\"compValue1\"}",limit="max_series",user="1"} 10
				cortex_ingester_limits_per_labelset{labelset="{comp2=\"compValue2\"}",limit="max_series",user="1"} 10
				cortex_ingester_limits_per_labelset{labelset="{label1=\"value1\"}",limit="max_series",user="1"} 3
				cortex_ingester_limits_per_labelset{labelset="{label2=\"value2\"}",limit="max_series",user="1"} 2
				cortex_ingester_limits_per_labelset{labelset="{}",limit="max_series",user="1"} 2
				# HELP cortex_ingester_usage_per_labelset Current usage per user and labelset.
				# TYPE cortex_ingester_usage_per_labelset gauge
				cortex_ingester_usage_per_labelset{labelset="{__name__=\"metric_name\", comp2=\"compValue2\"}",limit="max_series",user="1"} 3
				cortex_ingester_usage_per_labelset{labelset="{label1=\"value1\"}",limit="max_series",user="1"} 3
				cortex_ingester_usage_per_labelset{labelset="{label2=\"value2\"}",limit="max_series",user="1"} 2
				cortex_ingester_usage_per_labelset{labelset="{comp1=\"compValue1\", comp2=\"compValue2\"}",limit="max_series",user="1"} 2
				cortex_ingester_usage_per_labelset{labelset="{comp1=\"compValue1\"}",limit="max_series",user="1"} 7
				cortex_ingester_usage_per_labelset{labelset="{comp2=\"compValue2\"}",limit="max_series",user="1"} 3
				cortex_ingester_usage_per_labelset{labelset="{}",limit="max_series",user="1"} 2
	`), "cortex_ingester_usage_per_labelset", "cortex_ingester_limits_per_labelset"))

	// Add a new label set limit.
	limits.LimitsPerLabelSet = append(limits.LimitsPerLabelSet,
		validation.LimitsPerLabelSet{LabelSet: labels.FromMap(map[string]string{
			"series": "0",
		}),
			Limits: validation.LimitsPerLabelSetEntry{
				MaxSeries: 3,
			},
		},
	)
	b, err = json.Marshal(limits)
	require.NoError(t, err)
	require.NoError(t, limits.UnmarshalJSON(b))
	tenantLimits.setLimits(userID, &limits)
	ing.updateActiveSeries(ctx)
	// Default partition usage reduced from 2 to 1 as one series in default partition
	// now counted into the new partition.
	require.NoError(t, testutil.GatherAndCompare(registry, bytes.NewBufferString(`
				# HELP cortex_ingester_limits_per_labelset Limits per user and labelset.
				# TYPE cortex_ingester_limits_per_labelset gauge
				cortex_ingester_limits_per_labelset{labelset="{__name__=\"metric_name\", comp2=\"compValue2\"}",limit="max_series",user="1"} 3
				cortex_ingester_limits_per_labelset{labelset="{comp1=\"compValue1\", comp2=\"compValue2\"}",limit="max_series",user="1"} 2
				cortex_ingester_limits_per_labelset{labelset="{comp1=\"compValue1\"}",limit="max_series",user="1"} 10
				cortex_ingester_limits_per_labelset{labelset="{comp2=\"compValue2\"}",limit="max_series",user="1"} 10
				cortex_ingester_limits_per_labelset{labelset="{label1=\"value1\"}",limit="max_series",user="1"} 3
				cortex_ingester_limits_per_labelset{labelset="{label2=\"value2\"}",limit="max_series",user="1"} 2
				cortex_ingester_limits_per_labelset{labelset="{series=\"0\"}",limit="max_series",user="1"} 3
				cortex_ingester_limits_per_labelset{labelset="{}",limit="max_series",user="1"} 2
				# HELP cortex_ingester_usage_per_labelset Current usage per user and labelset.
				# TYPE cortex_ingester_usage_per_labelset gauge
				cortex_ingester_usage_per_labelset{labelset="{__name__=\"metric_name\", comp2=\"compValue2\"}",limit="max_series",user="1"} 3
				cortex_ingester_usage_per_labelset{labelset="{label1=\"value1\"}",limit="max_series",user="1"} 3
				cortex_ingester_usage_per_labelset{labelset="{label2=\"value2\"}",limit="max_series",user="1"} 2
				cortex_ingester_usage_per_labelset{labelset="{comp1=\"compValue1\", comp2=\"compValue2\"}",limit="max_series",user="1"} 2
				cortex_ingester_usage_per_labelset{labelset="{comp1=\"compValue1\"}",limit="max_series",user="1"} 7
				cortex_ingester_usage_per_labelset{labelset="{comp2=\"compValue2\"}",limit="max_series",user="1"} 3
				cortex_ingester_usage_per_labelset{labelset="{series=\"0\"}",limit="max_series",user="1"} 1
				cortex_ingester_usage_per_labelset{labelset="{}",limit="max_series",user="1"} 1
	`), "cortex_ingester_usage_per_labelset", "cortex_ingester_limits_per_labelset"))

	// Should remove metrics when the limits is removed, keep default partition limit
	limits.LimitsPerLabelSet = limits.LimitsPerLabelSet[:2]
	limits.LimitsPerLabelSet = append(limits.LimitsPerLabelSet, defaultPartitionLimits)
	b, err = json.Marshal(limits)
	require.NoError(t, err)
	require.NoError(t, limits.UnmarshalJSON(b))
	tenantLimits.setLimits(userID, &limits)
	ing.updateActiveSeries(ctx)
	// Default partition usage increased from 2 to 10 as some existing partitions got removed.
	require.NoError(t, testutil.GatherAndCompare(registry, bytes.NewBufferString(`
				# HELP cortex_ingester_limits_per_labelset Limits per user and labelset.
				# TYPE cortex_ingester_limits_per_labelset gauge
				cortex_ingester_limits_per_labelset{labelset="{label1=\"value1\"}",limit="max_series",user="1"} 3
				cortex_ingester_limits_per_labelset{labelset="{label2=\"value2\"}",limit="max_series",user="1"} 2
				cortex_ingester_limits_per_labelset{labelset="{}",limit="max_series",user="1"} 2
				# HELP cortex_ingester_usage_per_labelset Current usage per user and labelset.
				# TYPE cortex_ingester_usage_per_labelset gauge
				cortex_ingester_usage_per_labelset{labelset="{label1=\"value1\"}",limit="max_series",user="1"} 3
				cortex_ingester_usage_per_labelset{labelset="{label2=\"value2\"}",limit="max_series",user="1"} 2
				cortex_ingester_usage_per_labelset{labelset="{}",limit="max_series",user="1"} 10
	`), "cortex_ingester_usage_per_labelset", "cortex_ingester_limits_per_labelset"))

	// Should persist between restarts
	services.StopAndAwaitTerminated(context.Background(), ing) //nolint:errcheck
	registry = prometheus.NewRegistry()
	ing, err = prepareIngesterWithBlocksStorageAndLimits(t, defaultIngesterTestConfig(t), limits, tenantLimits, blocksDir, registry, true)
	require.NoError(t, err)
	require.NoError(t, services.StartAndAwaitRunning(context.Background(), ing))
	ing.updateActiveSeries(ctx)
	require.NoError(t, testutil.GatherAndCompare(registry, bytes.NewBufferString(`
				# HELP cortex_ingester_limits_per_labelset Limits per user and labelset.
				# TYPE cortex_ingester_limits_per_labelset gauge
				cortex_ingester_limits_per_labelset{labelset="{label1=\"value1\"}",limit="max_series",user="1"} 3
				cortex_ingester_limits_per_labelset{labelset="{label2=\"value2\"}",limit="max_series",user="1"} 2
				cortex_ingester_limits_per_labelset{labelset="{}",limit="max_series",user="1"} 2
				# HELP cortex_ingester_usage_per_labelset Current usage per user and labelset.
				# TYPE cortex_ingester_usage_per_labelset gauge
				cortex_ingester_usage_per_labelset{labelset="{label1=\"value1\"}",limit="max_series",user="1"} 3
				cortex_ingester_usage_per_labelset{labelset="{label2=\"value2\"}",limit="max_series",user="1"} 2
				cortex_ingester_usage_per_labelset{labelset="{}",limit="max_series",user="1"} 10
	`), "cortex_ingester_usage_per_labelset", "cortex_ingester_limits_per_labelset"))

	// Force set tenant to be deleted.
	db, _ := ing.getTSDB(userID)
	db.deletionMarkFound.Store(true)
	require.Equal(t, tsdbTenantMarkedForDeletion, ing.closeAndDeleteUserTSDBIfIdle(userID))
	// LabelSet metrics cleaned up.
	require.NoError(t, testutil.GatherAndCompare(registry, bytes.NewBufferString(``), "cortex_ingester_usage_per_labelset", "cortex_ingester_limits_per_labelset"))

	services.StopAndAwaitTerminated(context.Background(), ing) //nolint:errcheck

}

func TestPushRace(t *testing.T) {
	cfg := defaultIngesterTestConfig(t)
	l := defaultLimitsTestConfig()
	cfg.LabelsStringInterningEnabled = true
	cfg.LifecyclerConfig.JoinAfter = 0

	l.LimitsPerLabelSet = []validation.LimitsPerLabelSet{
		{
			LabelSet: labels.FromMap(map[string]string{
				labels.MetricName: "foo",
			}),
			Limits: validation.LimitsPerLabelSetEntry{
				MaxSeries: 10e10,
			},
		},
		{
			// Default partition.
			LabelSet: labels.EmptyLabels(),
			Limits: validation.LimitsPerLabelSetEntry{
				MaxSeries: 10e10,
			},
		},
	}

	dir := t.TempDir()
	blocksDir := filepath.Join(dir, "blocks")
	require.NoError(t, os.Mkdir(blocksDir, os.ModePerm))

	ing, err := prepareIngesterWithBlocksStorageAndLimits(t, cfg, l, nil, blocksDir, prometheus.NewRegistry(), true)
	require.NoError(t, err)
	defer services.StopAndAwaitTerminated(context.Background(), ing) //nolint:errcheck
	require.NoError(t, services.StartAndAwaitRunning(context.Background(), ing))
	// Wait until it's ACTIVE
	test.Poll(t, time.Second, ring.ACTIVE, func() interface{} {
		return ing.lifecycler.GetState()
	})

	ctx := user.InjectOrgID(context.Background(), userID)
	sample1 := cortexpb.Sample{
		TimestampMs: 0,
		Value:       1,
	}

	concurrentRequest := 100
	numberOfSeries := 100
	wg := sync.WaitGroup{}
	wg.Add(numberOfSeries * concurrentRequest)
	for k := 0; k < numberOfSeries; k++ {
		for i := 0; i < concurrentRequest; i++ {
			go func() {
				defer wg.Done()
				_, err := ing.Push(ctx, cortexpb.ToWriteRequest([]labels.Labels{labels.FromStrings(labels.MetricName, "foo", "userId", userID, "k", strconv.Itoa(k))}, []cortexpb.Sample{sample1}, nil, nil, cortexpb.API))
				require.NoError(t, err)

				// Go to default partition.
				_, err = ing.Push(ctx, cortexpb.ToWriteRequest([]labels.Labels{labels.FromStrings(labels.MetricName, "bar", "userId", userID, "k", strconv.Itoa(k))}, []cortexpb.Sample{sample1}, nil, nil, cortexpb.API))
				require.NoError(t, err)
			}()
		}
	}

	wg.Wait()

	db, _ := ing.getTSDB(userID)
	ir, err := db.db.Head().Index()
	require.NoError(t, err)

	p, err := ir.Postings(ctx, "", "")
	require.NoError(t, err)
	p = ir.SortedPostings(p)
	total := 0
	var builder labels.ScratchBuilder

	for p.Next() {
		total++
		err = ir.Series(p.At(), &builder, nil)
		require.NoError(t, err)
		lbls := builder.Labels()
		require.True(t, lbls.Get(labels.MetricName) == "foo" || lbls.Get(labels.MetricName) == "bar")
		require.Equal(t, "1", lbls.Get("userId"))
		require.NotEmpty(t, lbls.Get("k"))
		builder.Reset()
	}
	require.Equal(t, 2*numberOfSeries, total)
	require.Equal(t, uint64(2*numberOfSeries), db.Head().NumSeries())
}

func TestIngesterUserLimitExceeded(t *testing.T) {
	limits := defaultLimitsTestConfig()
	limits.MaxLocalSeriesPerUser = 1
	limits.MaxLocalMetricsWithMetadataPerUser = 1

	userID := "1"
	// Series
	labels1 := labels.Labels{{Name: labels.MetricName, Value: "testmetric"}, {Name: "foo", Value: "bar"}}
	sample1 := cortexpb.Sample{
		TimestampMs: 0,
		Value:       1,
	}
	sample2 := cortexpb.Sample{
		TimestampMs: 1,
		Value:       2,
	}
	labels3 := labels.Labels{{Name: labels.MetricName, Value: "testmetric"}, {Name: "foo", Value: "biz"}}
	sample3 := cortexpb.Sample{
		TimestampMs: 1,
		Value:       3,
	}
	// Metadata
	metadata1 := &cortexpb.MetricMetadata{MetricFamilyName: "testmetric", Help: "a help for testmetric", Type: cortexpb.COUNTER}
	metadata2 := &cortexpb.MetricMetadata{MetricFamilyName: "testmetric2", Help: "a help for testmetric2", Type: cortexpb.COUNTER}

	dir := t.TempDir()

	chunksDir := filepath.Join(dir, "chunks")
	blocksDir := filepath.Join(dir, "blocks")
	require.NoError(t, os.Mkdir(chunksDir, os.ModePerm))
	require.NoError(t, os.Mkdir(blocksDir, os.ModePerm))

	blocksIngesterGenerator := func(reg prometheus.Registerer) *Ingester {
		ing, err := prepareIngesterWithBlocksStorageAndLimits(t, defaultIngesterTestConfig(t), limits, nil, blocksDir, reg, true)
		require.NoError(t, err)
		require.NoError(t, services.StartAndAwaitRunning(context.Background(), ing))
		// Wait until it's ACTIVE
		test.Poll(t, time.Second, ring.ACTIVE, func() interface{} {
			return ing.lifecycler.GetState()
		})

		return ing
	}

	tests := []string{"blocks"}
	for i, ingGenerator := range []func(reg prometheus.Registerer) *Ingester{blocksIngesterGenerator} {
		t.Run(tests[i], func(t *testing.T) {
			reg := prometheus.NewRegistry()
			ing := ingGenerator(reg)

			// Append only one series and one metadata first, expect no error.
			ctx := user.InjectOrgID(context.Background(), userID)
			_, err := ing.Push(ctx, cortexpb.ToWriteRequest([]labels.Labels{labels1}, []cortexpb.Sample{sample1}, []*cortexpb.MetricMetadata{metadata1}, nil, cortexpb.API))
			require.NoError(t, err)

			testLimits := func(reg prometheus.Gatherer) {
				// Append to two series, expect series-exceeded error.
				_, err = ing.Push(ctx, cortexpb.ToWriteRequest([]labels.Labels{labels1, labels3}, []cortexpb.Sample{sample2, sample3}, nil, nil, cortexpb.API))
				httpResp, ok := httpgrpc.HTTPResponseFromError(err)
				require.True(t, ok, "returned error is not an httpgrpc response")
				assert.Equal(t, http.StatusBadRequest, int(httpResp.Code))
				assert.Equal(t, wrapWithUser(makeLimitError(perUserSeriesLimit, ing.limiter.FormatError(userID, errMaxSeriesPerUserLimitExceeded, labels1)), userID).Error(), string(httpResp.Body))

				// Append two metadata, expect no error since metadata is a best effort approach.
				_, err = ing.Push(ctx, cortexpb.ToWriteRequest(nil, nil, []*cortexpb.MetricMetadata{metadata1, metadata2}, nil, cortexpb.API))
				require.NoError(t, err)

				// Read samples back via ingester queries.
				res, _, err := runTestQuery(ctx, t, ing, labels.MatchEqual, model.MetricNameLabel, "testmetric")
				require.NoError(t, err)

				expected := model.Matrix{
					{
						Metric: cortexpb.FromLabelAdaptersToMetric(cortexpb.FromLabelsToLabelAdapters(labels1)),
						Values: []model.SamplePair{
							{
								Timestamp: model.Time(sample1.TimestampMs),
								Value:     model.SampleValue(sample1.Value),
							},
							{
								Timestamp: model.Time(sample2.TimestampMs),
								Value:     model.SampleValue(sample2.Value),
							},
						},
					},
				}

				// Verify samples
				require.Equal(t, expected, res)

				// Verify metadata
				m, err := ing.MetricsMetadata(ctx, nil)
				require.NoError(t, err)
				assert.Equal(t, []*cortexpb.MetricMetadata{metadata1}, m.Metadata)

				require.NoError(t, testutil.GatherAndCompare(reg, bytes.NewBufferString(`
				# HELP cortex_discarded_samples_total The total number of samples that were discarded.
				# TYPE cortex_discarded_samples_total counter
				cortex_discarded_samples_total{reason="per_user_series_limit",user="1"} 1
	`), "cortex_discarded_samples_total"))
			}

			testLimits(reg)

			// Limits should hold after restart.
			services.StopAndAwaitTerminated(context.Background(), ing) //nolint:errcheck
			// Use new registry to prevent metrics registration panic.
			reg = prometheus.NewRegistry()
			ing = ingGenerator(reg)
			defer services.StopAndAwaitTerminated(context.Background(), ing) //nolint:errcheck

			testLimits(reg)
		})
	}

}

func benchmarkData(nSeries int) (allLabels []labels.Labels, allSamples []cortexpb.Sample) {
	for j := 0; j < nSeries; j++ {
		labels := chunk.BenchmarkLabels.Copy()
		for i := range labels {
			if labels[i].Name == "cpu" {
				labels[i].Value = fmt.Sprintf("cpu%02d", j)
			}
		}
		allLabels = append(allLabels, labels)
		allSamples = append(allSamples, cortexpb.Sample{TimestampMs: 0, Value: float64(j)})
	}
	return
}

func TestIngesterMetricLimitExceeded(t *testing.T) {
	limits := defaultLimitsTestConfig()
	limits.MaxLocalSeriesPerMetric = 1
	limits.MaxLocalMetadataPerMetric = 1

	userID := "1"
	labels1 := labels.Labels{{Name: labels.MetricName, Value: "testmetric"}, {Name: "foo", Value: "bar"}}
	sample1 := cortexpb.Sample{
		TimestampMs: 0,
		Value:       1,
	}
	sample2 := cortexpb.Sample{
		TimestampMs: 1,
		Value:       2,
	}
	labels3 := labels.Labels{{Name: labels.MetricName, Value: "testmetric"}, {Name: "foo", Value: "biz"}}
	sample3 := cortexpb.Sample{
		TimestampMs: 1,
		Value:       3,
	}

	// Metadata
	metadata1 := &cortexpb.MetricMetadata{MetricFamilyName: "testmetric", Help: "a help for testmetric", Type: cortexpb.COUNTER}
	metadata2 := &cortexpb.MetricMetadata{MetricFamilyName: "testmetric", Help: "a help for testmetric2", Type: cortexpb.COUNTER}

	dir := t.TempDir()

	chunksDir := filepath.Join(dir, "chunks")
	blocksDir := filepath.Join(dir, "blocks")
	require.NoError(t, os.Mkdir(chunksDir, os.ModePerm))
	require.NoError(t, os.Mkdir(blocksDir, os.ModePerm))

	blocksIngesterGenerator := func(reg prometheus.Registerer) *Ingester {
		ing, err := prepareIngesterWithBlocksStorageAndLimits(t, defaultIngesterTestConfig(t), limits, nil, blocksDir, reg, true)
		require.NoError(t, err)
		require.NoError(t, services.StartAndAwaitRunning(context.Background(), ing))
		// Wait until it's ACTIVE
		test.Poll(t, time.Second, ring.ACTIVE, func() interface{} {
			return ing.lifecycler.GetState()
		})

		return ing
	}

	tests := []string{"chunks", "blocks"}
	for i, ingGenerator := range []func(reg prometheus.Registerer) *Ingester{blocksIngesterGenerator} {
		t.Run(tests[i], func(t *testing.T) {
			reg := prometheus.NewRegistry()
			ing := ingGenerator(reg)

			// Append only one series and one metadata first, expect no error.
			ctx := user.InjectOrgID(context.Background(), userID)
			_, err := ing.Push(ctx, cortexpb.ToWriteRequest([]labels.Labels{labels1}, []cortexpb.Sample{sample1}, []*cortexpb.MetricMetadata{metadata1}, nil, cortexpb.API))
			require.NoError(t, err)

			testLimits := func(reg prometheus.Gatherer) {
				// Append two series, expect series-exceeded error.
				_, err = ing.Push(ctx, cortexpb.ToWriteRequest([]labels.Labels{labels1, labels3}, []cortexpb.Sample{sample2, sample3}, nil, nil, cortexpb.API))
				httpResp, ok := httpgrpc.HTTPResponseFromError(err)
				require.True(t, ok, "returned error is not an httpgrpc response")
				assert.Equal(t, http.StatusBadRequest, int(httpResp.Code))
				assert.Equal(t, wrapWithUser(makeMetricLimitError(perMetricSeriesLimit, labels3, ing.limiter.FormatError(userID, errMaxSeriesPerMetricLimitExceeded, labels1)), userID).Error(), string(httpResp.Body))

				// Append two metadata for the same metric. Drop the second one, and expect no error since metadata is a best effort approach.
				_, err = ing.Push(ctx, cortexpb.ToWriteRequest(nil, nil, []*cortexpb.MetricMetadata{metadata1, metadata2}, nil, cortexpb.API))
				require.NoError(t, err)

				// Read samples back via ingester queries.
				res, _, err := runTestQuery(ctx, t, ing, labels.MatchEqual, model.MetricNameLabel, "testmetric")
				require.NoError(t, err)

				// Verify Series
				expected := model.Matrix{
					{
						Metric: cortexpb.FromLabelAdaptersToMetric(cortexpb.FromLabelsToLabelAdapters(labels1)),
						Values: []model.SamplePair{
							{
								Timestamp: model.Time(sample1.TimestampMs),
								Value:     model.SampleValue(sample1.Value),
							},
							{
								Timestamp: model.Time(sample2.TimestampMs),
								Value:     model.SampleValue(sample2.Value),
							},
						},
					},
				}

				assert.Equal(t, expected, res)

				// Verify metadata
				m, err := ing.MetricsMetadata(ctx, nil)
				require.NoError(t, err)
				assert.Equal(t, []*cortexpb.MetricMetadata{metadata1}, m.Metadata)

				require.NoError(t, testutil.GatherAndCompare(reg, bytes.NewBufferString(`
				# HELP cortex_discarded_samples_total The total number of samples that were discarded.
				# TYPE cortex_discarded_samples_total counter
				cortex_discarded_samples_total{reason="per_metric_series_limit",user="1"} 1
	`), "cortex_discarded_samples_total"))
			}

			testLimits(reg)

			// Limits should hold after restart.
			services.StopAndAwaitTerminated(context.Background(), ing) //nolint:errcheck
			reg = prometheus.NewRegistry()
			ing = ingGenerator(reg)
			defer services.StopAndAwaitTerminated(context.Background(), ing) //nolint:errcheck

			testLimits(reg)
		})
	}
}

func TestGetIgnoreSeriesLimitForMetricNamesMap(t *testing.T) {
	cfg := Config{}

	require.Nil(t, cfg.getIgnoreSeriesLimitForMetricNamesMap())

	cfg.IgnoreSeriesLimitForMetricNames = ", ,,,"
	require.Nil(t, cfg.getIgnoreSeriesLimitForMetricNamesMap())

	cfg.IgnoreSeriesLimitForMetricNames = "foo, bar, ,"
	require.Equal(t, map[string]struct{}{"foo": {}, "bar": {}}, cfg.getIgnoreSeriesLimitForMetricNamesMap())
}

func TestIngester_Push(t *testing.T) {
	metricLabelAdapters := []cortexpb.LabelAdapter{{Name: labels.MetricName, Value: "test"}}
	metricLabels := cortexpb.FromLabelAdaptersToLabels(metricLabelAdapters)
	metricNames := []string{
		"cortex_ingester_ingested_samples_total",
		"cortex_ingester_ingested_samples_failures_total",
		"cortex_ingester_memory_series",
		"cortex_ingester_memory_users",
		"cortex_ingester_memory_series_created_total",
		"cortex_ingester_memory_series_removed_total",
	}
	userID := "test"

	testHistogram := cortexpb.HistogramToHistogramProto(10, tsdbutil.GenerateTestHistogram(1))
	testFloatHistogram := cortexpb.FloatHistogramToHistogramProto(11, tsdbutil.GenerateTestFloatHistogram(1))
	tests := map[string]struct {
		reqs                      []*cortexpb.WriteRequest
		expectedErr               error
		expectedIngested          []cortexpb.TimeSeries
		expectedMetadataIngested  []*cortexpb.MetricMetadata
		expectedExemplarsIngested []cortexpb.TimeSeries
		expectedMetrics           string
		additionalMetrics         []string
		disableActiveSeries       bool
		maxExemplars              int
		oooTimeWindow             time.Duration
		disableNativeHistogram    bool
	}{
		"should record native histogram discarded": {
			reqs: []*cortexpb.WriteRequest{
				cortexpb.ToWriteRequest(
					[]labels.Labels{metricLabels},
					[]cortexpb.Sample{{Value: 2, TimestampMs: 10}},
					[]*cortexpb.MetricMetadata{
						{MetricFamilyName: "metric_name_2", Help: "a help for metric_name_2", Unit: "", Type: cortexpb.GAUGE},
					},
					[]cortexpb.Histogram{
						{
							TimestampMs: 10,
						},
					},
					cortexpb.API),
			},
			expectedErr: nil,
			expectedIngested: []cortexpb.TimeSeries{
				{Labels: metricLabelAdapters, Samples: []cortexpb.Sample{{Value: 2, TimestampMs: 10}}},
			},
			expectedMetadataIngested: []*cortexpb.MetricMetadata{
				{MetricFamilyName: "metric_name_2", Help: "a help for metric_name_2", Unit: "", Type: cortexpb.GAUGE},
			},
			additionalMetrics:      []string{"cortex_discarded_samples_total", "cortex_ingester_active_series"},
			disableNativeHistogram: true,
			expectedMetrics: `
				# HELP cortex_ingester_ingested_samples_total The total number of samples ingested.
				# TYPE cortex_ingester_ingested_samples_total counter
				cortex_ingester_ingested_samples_total 1
				# HELP cortex_ingester_ingested_samples_failures_total The total number of samples that errored on ingestion.
				# TYPE cortex_ingester_ingested_samples_failures_total counter
				cortex_ingester_ingested_samples_failures_total 0
				# HELP cortex_ingester_memory_users The current number of users in memory.
				# TYPE cortex_ingester_memory_users gauge
				cortex_ingester_memory_users 1
				# HELP cortex_ingester_memory_series The current number of series in memory.
				# TYPE cortex_ingester_memory_series gauge
				cortex_ingester_memory_series 1
				# HELP cortex_ingester_memory_series_created_total The total number of series that were created per user.
				# TYPE cortex_ingester_memory_series_created_total counter
				cortex_ingester_memory_series_created_total{user="test"} 1
				# HELP cortex_ingester_memory_series_removed_total The total number of series that were removed per user.
				# TYPE cortex_ingester_memory_series_removed_total counter
				cortex_ingester_memory_series_removed_total{user="test"} 0
				# HELP cortex_discarded_samples_total The total number of samples that were discarded.
				# TYPE cortex_discarded_samples_total counter
				cortex_discarded_samples_total{reason="native-histogram-sample",user="test"} 1
				# HELP cortex_ingester_active_series Number of currently active series per user.
				# TYPE cortex_ingester_active_series gauge
				cortex_ingester_active_series{user="test"} 1
			`,
		},
		"should succeed on valid series and metadata": {
			reqs: []*cortexpb.WriteRequest{
				cortexpb.ToWriteRequest(
					[]labels.Labels{metricLabels},
					[]cortexpb.Sample{{Value: 1, TimestampMs: 9}},
					[]*cortexpb.MetricMetadata{
						{MetricFamilyName: "metric_name_1", Help: "a help for metric_name_1", Unit: "", Type: cortexpb.COUNTER},
					},
					nil,
					cortexpb.API),
				cortexpb.ToWriteRequest(
					[]labels.Labels{metricLabels},
					[]cortexpb.Sample{{Value: 2, TimestampMs: 10}},
					[]*cortexpb.MetricMetadata{
						{MetricFamilyName: "metric_name_2", Help: "a help for metric_name_2", Unit: "", Type: cortexpb.GAUGE},
					},
					nil,
					cortexpb.API),
			},
			expectedErr: nil,
			expectedIngested: []cortexpb.TimeSeries{
				{Labels: metricLabelAdapters, Samples: []cortexpb.Sample{{Value: 1, TimestampMs: 9}, {Value: 2, TimestampMs: 10}}},
			},
			expectedMetadataIngested: []*cortexpb.MetricMetadata{
				{MetricFamilyName: "metric_name_2", Help: "a help for metric_name_2", Unit: "", Type: cortexpb.GAUGE},
				{MetricFamilyName: "metric_name_1", Help: "a help for metric_name_1", Unit: "", Type: cortexpb.COUNTER},
			},
			additionalMetrics: []string{
				// Metadata.
				"cortex_ingester_memory_metadata",
				"cortex_ingester_memory_metadata_created_total",
				"cortex_ingester_ingested_metadata_total",
				"cortex_ingester_ingested_metadata_failures_total",
				"cortex_ingester_active_series",
			},
			expectedMetrics: `
				# HELP cortex_ingester_ingested_metadata_failures_total The total number of metadata that errored on ingestion.
				# TYPE cortex_ingester_ingested_metadata_failures_total counter
				cortex_ingester_ingested_metadata_failures_total 0
				# HELP cortex_ingester_ingested_metadata_total The total number of metadata ingested.
				# TYPE cortex_ingester_ingested_metadata_total counter
				cortex_ingester_ingested_metadata_total 2
				# HELP cortex_ingester_memory_metadata The current number of metadata in memory.
				# TYPE cortex_ingester_memory_metadata gauge
				cortex_ingester_memory_metadata 2
				# HELP cortex_ingester_memory_metadata_created_total The total number of metadata that were created per user
				# TYPE cortex_ingester_memory_metadata_created_total counter
				cortex_ingester_memory_metadata_created_total{user="test"} 2
				# HELP cortex_ingester_ingested_samples_total The total number of samples ingested.
				# TYPE cortex_ingester_ingested_samples_total counter
				cortex_ingester_ingested_samples_total 2
				# HELP cortex_ingester_ingested_samples_failures_total The total number of samples that errored on ingestion.
				# TYPE cortex_ingester_ingested_samples_failures_total counter
				cortex_ingester_ingested_samples_failures_total 0
				# HELP cortex_ingester_memory_users The current number of users in memory.
				# TYPE cortex_ingester_memory_users gauge
				cortex_ingester_memory_users 1
				# HELP cortex_ingester_memory_series The current number of series in memory.
				# TYPE cortex_ingester_memory_series gauge
				cortex_ingester_memory_series 1
				# HELP cortex_ingester_memory_series_created_total The total number of series that were created per user.
				# TYPE cortex_ingester_memory_series_created_total counter
				cortex_ingester_memory_series_created_total{user="test"} 1
				# HELP cortex_ingester_memory_series_removed_total The total number of series that were removed per user.
				# TYPE cortex_ingester_memory_series_removed_total counter
				cortex_ingester_memory_series_removed_total{user="test"} 0
				# HELP cortex_ingester_active_series Number of currently active series per user.
				# TYPE cortex_ingester_active_series gauge
				cortex_ingester_active_series{user="test"} 1
			`,
		},
		"should succeed on valid series with exemplars": {
			maxExemplars: 2,
			reqs: []*cortexpb.WriteRequest{
				// Ingesting an exemplar requires a sample to create the series first
				cortexpb.ToWriteRequest(
					[]labels.Labels{metricLabels},
					[]cortexpb.Sample{{Value: 1, TimestampMs: 9}},
					nil,
					nil,
					cortexpb.API),
				{
					Timeseries: []cortexpb.PreallocTimeseries{
						{
							TimeSeries: &cortexpb.TimeSeries{
								Labels: []cortexpb.LabelAdapter{metricLabelAdapters[0]}, // Cannot reuse test slice var because it is cleared and returned to the pool
								Exemplars: []cortexpb.Exemplar{
									{
										Labels:      []cortexpb.LabelAdapter{{Name: "traceID", Value: "123"}},
										TimestampMs: 1000,
										Value:       1000,
									},
									{
										Labels:      []cortexpb.LabelAdapter{{Name: "traceID", Value: "456"}},
										TimestampMs: 1001,
										Value:       1001,
									},
								},
							},
						},
					},
				},
			},
			expectedErr: nil,
			expectedIngested: []cortexpb.TimeSeries{
				{Labels: metricLabelAdapters, Samples: []cortexpb.Sample{{Value: 1, TimestampMs: 9}}},
			},
			expectedExemplarsIngested: []cortexpb.TimeSeries{
				{
					Labels: metricLabelAdapters,
					Exemplars: []cortexpb.Exemplar{
						{
							Labels:      []cortexpb.LabelAdapter{{Name: "traceID", Value: "123"}},
							TimestampMs: 1000,
							Value:       1000,
						},
						{
							Labels:      []cortexpb.LabelAdapter{{Name: "traceID", Value: "456"}},
							TimestampMs: 1001,
							Value:       1001,
						},
					},
				},
			},
			expectedMetadataIngested: nil,
			additionalMetrics: []string{
				"cortex_ingester_tsdb_exemplar_exemplars_appended_total",
				"cortex_ingester_tsdb_exemplar_exemplars_in_storage",
				"cortex_ingester_tsdb_exemplar_series_with_exemplars_in_storage",
				"cortex_ingester_tsdb_exemplar_last_exemplars_timestamp_seconds",
				"cortex_ingester_tsdb_exemplar_out_of_order_exemplars_total",
				"cortex_ingester_active_series",
			},
			expectedMetrics: `
				# HELP cortex_ingester_ingested_samples_total The total number of samples ingested.
				# TYPE cortex_ingester_ingested_samples_total counter
				cortex_ingester_ingested_samples_total 1
				# HELP cortex_ingester_ingested_samples_failures_total The total number of samples that errored on ingestion.
				# TYPE cortex_ingester_ingested_samples_failures_total counter
				cortex_ingester_ingested_samples_failures_total 0
				# HELP cortex_ingester_memory_users The current number of users in memory.
				# TYPE cortex_ingester_memory_users gauge
				cortex_ingester_memory_users 1
				# HELP cortex_ingester_memory_series The current number of series in memory.
				# TYPE cortex_ingester_memory_series gauge
				cortex_ingester_memory_series 1
				# HELP cortex_ingester_memory_series_created_total The total number of series that were created per user.
				# TYPE cortex_ingester_memory_series_created_total counter
				cortex_ingester_memory_series_created_total{user="test"} 1
				# HELP cortex_ingester_memory_series_removed_total The total number of series that were removed per user.
				# TYPE cortex_ingester_memory_series_removed_total counter
				cortex_ingester_memory_series_removed_total{user="test"} 0
				# HELP cortex_ingester_active_series Number of currently active series per user.
				# TYPE cortex_ingester_active_series gauge
				cortex_ingester_active_series{user="test"} 1

				# HELP cortex_ingester_tsdb_exemplar_exemplars_appended_total Total number of TSDB exemplars appended.
				# TYPE cortex_ingester_tsdb_exemplar_exemplars_appended_total counter
				cortex_ingester_tsdb_exemplar_exemplars_appended_total 2

				# HELP cortex_ingester_tsdb_exemplar_exemplars_in_storage Number of TSDB exemplars currently in storage.
				# TYPE cortex_ingester_tsdb_exemplar_exemplars_in_storage gauge
				cortex_ingester_tsdb_exemplar_exemplars_in_storage 2

				# HELP cortex_ingester_tsdb_exemplar_series_with_exemplars_in_storage Number of TSDB series with exemplars currently in storage.
				# TYPE cortex_ingester_tsdb_exemplar_series_with_exemplars_in_storage gauge
				cortex_ingester_tsdb_exemplar_series_with_exemplars_in_storage{user="test"} 1

				# HELP cortex_ingester_tsdb_exemplar_last_exemplars_timestamp_seconds The timestamp of the oldest exemplar stored in circular storage. Useful to check for what time range the current exemplar buffer limit allows. This usually means the last timestamp for all exemplars for a typical setup. This is not true though if one of the series timestamp is in future compared to rest series.
				# TYPE cortex_ingester_tsdb_exemplar_last_exemplars_timestamp_seconds gauge
				cortex_ingester_tsdb_exemplar_last_exemplars_timestamp_seconds{user="test"} 1

				# HELP cortex_ingester_tsdb_exemplar_out_of_order_exemplars_total Total number of out of order exemplar ingestion failed attempts.
				# TYPE cortex_ingester_tsdb_exemplar_out_of_order_exemplars_total counter
				cortex_ingester_tsdb_exemplar_out_of_order_exemplars_total 0
			`,
		},
		"successful push, active series disabled": {
			disableActiveSeries: true,
			reqs: []*cortexpb.WriteRequest{
				cortexpb.ToWriteRequest(
					[]labels.Labels{metricLabels},
					[]cortexpb.Sample{{Value: 1, TimestampMs: 9}},
					nil,
					nil,
					cortexpb.API),
				cortexpb.ToWriteRequest(
					[]labels.Labels{metricLabels},
					[]cortexpb.Sample{{Value: 2, TimestampMs: 10}},
					nil,
					nil,
					cortexpb.API),
			},
			expectedErr: nil,
			expectedIngested: []cortexpb.TimeSeries{
				{Labels: metricLabelAdapters, Samples: []cortexpb.Sample{{Value: 1, TimestampMs: 9}, {Value: 2, TimestampMs: 10}}},
			},
			expectedMetrics: `
				# HELP cortex_ingester_ingested_samples_total The total number of samples ingested.
				# TYPE cortex_ingester_ingested_samples_total counter
				cortex_ingester_ingested_samples_total 2
				# HELP cortex_ingester_ingested_samples_failures_total The total number of samples that errored on ingestion.
				# TYPE cortex_ingester_ingested_samples_failures_total counter
				cortex_ingester_ingested_samples_failures_total 0
				# HELP cortex_ingester_memory_users The current number of users in memory.
				# TYPE cortex_ingester_memory_users gauge
				cortex_ingester_memory_users 1
				# HELP cortex_ingester_memory_series The current number of series in memory.
				# TYPE cortex_ingester_memory_series gauge
				cortex_ingester_memory_series 1
				# HELP cortex_ingester_memory_series_created_total The total number of series that were created per user.
				# TYPE cortex_ingester_memory_series_created_total counter
				cortex_ingester_memory_series_created_total{user="test"} 1
				# HELP cortex_ingester_memory_series_removed_total The total number of series that were removed per user.
				# TYPE cortex_ingester_memory_series_removed_total counter
				cortex_ingester_memory_series_removed_total{user="test"} 0
			`,
		},
		"ooo disabled, should soft fail on sample out of order": {
			reqs: []*cortexpb.WriteRequest{
				cortexpb.ToWriteRequest(
					[]labels.Labels{metricLabels},
					[]cortexpb.Sample{{Value: 2, TimestampMs: 10}},
					nil,
					nil,
					cortexpb.API),
				cortexpb.ToWriteRequest(
					[]labels.Labels{metricLabels},
					[]cortexpb.Sample{{Value: 1, TimestampMs: 9}},
					nil,
					[]cortexpb.Histogram{
						cortexpb.HistogramToHistogramProto(9, tsdbutil.GenerateTestHistogram(1)),
					},
					cortexpb.API),
			},
			expectedErr: httpgrpc.Errorf(http.StatusBadRequest, wrapWithUser(wrappedTSDBIngestErr(storage.ErrOutOfOrderSample, model.Time(9), cortexpb.FromLabelsToLabelAdapters(metricLabels)), userID).Error()),
			expectedIngested: []cortexpb.TimeSeries{
				{Labels: metricLabelAdapters, Samples: []cortexpb.Sample{{Value: 2, TimestampMs: 10}}},
			},
			additionalMetrics: []string{
				"cortex_ingester_tsdb_out_of_order_samples_total",
				"cortex_ingester_tsdb_head_out_of_order_samples_appended_total",
				"cortex_discarded_samples_total",
				"cortex_ingester_active_series",
			},
			expectedMetrics: `
				# HELP cortex_ingester_ingested_samples_total The total number of samples ingested.
				# TYPE cortex_ingester_ingested_samples_total counter
				cortex_ingester_ingested_samples_total 1
				# HELP cortex_ingester_ingested_samples_failures_total The total number of samples that errored on ingestion.
				# TYPE cortex_ingester_ingested_samples_failures_total counter
				cortex_ingester_ingested_samples_failures_total 1
				# HELP cortex_ingester_ingested_native_histograms_total The total number of native histograms ingested.
				# TYPE cortex_ingester_ingested_native_histograms_total counter
				cortex_ingester_ingested_native_histograms_total 0
				# HELP cortex_ingester_ingested_native_histograms_failures_total The total number of native histograms that errored on ingestion.
				# TYPE cortex_ingester_ingested_native_histograms_failures_total counter
				cortex_ingester_ingested_native_histograms_failures_total 1
				# HELP cortex_ingester_memory_users The current number of users in memory.
				# TYPE cortex_ingester_memory_users gauge
				cortex_ingester_memory_users 1
        	    # HELP cortex_ingester_tsdb_head_out_of_order_samples_appended_total Total number of appended out of order samples.
        	    # TYPE cortex_ingester_tsdb_head_out_of_order_samples_appended_total counter
        	    cortex_ingester_tsdb_head_out_of_order_samples_appended_total{type="float",user="test"} 0
        	    # HELP cortex_ingester_tsdb_out_of_order_samples_total Total number of out of order samples ingestion failed attempts due to out of order being disabled.
        	    # TYPE cortex_ingester_tsdb_out_of_order_samples_total counter
        	    cortex_ingester_tsdb_out_of_order_samples_total{type="float",user="test"} 1
        	    cortex_ingester_tsdb_out_of_order_samples_total{type="histogram",user="test"} 1
				# HELP cortex_ingester_memory_series The current number of series in memory.
				# TYPE cortex_ingester_memory_series gauge
				cortex_ingester_memory_series 1
				# HELP cortex_ingester_memory_series_created_total The total number of series that were created per user.
				# TYPE cortex_ingester_memory_series_created_total counter
				cortex_ingester_memory_series_created_total{user="test"} 1
				# HELP cortex_ingester_memory_series_removed_total The total number of series that were removed per user.
				# TYPE cortex_ingester_memory_series_removed_total counter
				cortex_ingester_memory_series_removed_total{user="test"} 0
				# HELP cortex_discarded_samples_total The total number of samples that were discarded.
				# TYPE cortex_discarded_samples_total counter
				cortex_discarded_samples_total{reason="sample-out-of-order",user="test"} 2
				# HELP cortex_ingester_active_series Number of currently active series per user.
				# TYPE cortex_ingester_active_series gauge
				cortex_ingester_active_series{user="test"} 1
			`,
		},
		"ooo disabled, should soft fail on sample out of bound": {
			reqs: []*cortexpb.WriteRequest{
				cortexpb.ToWriteRequest(
					[]labels.Labels{metricLabels},
					[]cortexpb.Sample{{Value: 2, TimestampMs: 1575043969}},
					nil,
					nil,
					cortexpb.API),
				cortexpb.ToWriteRequest(
					[]labels.Labels{metricLabels},
					[]cortexpb.Sample{{Value: 1, TimestampMs: 1575043969 - (86400 * 1000)}},
					nil,
					[]cortexpb.Histogram{
						cortexpb.HistogramToHistogramProto(1575043969-(86400*1000), tsdbutil.GenerateTestHistogram(1)),
					},
					cortexpb.API),
			},
			expectedErr: httpgrpc.Errorf(http.StatusBadRequest, wrapWithUser(wrappedTSDBIngestErr(storage.ErrOutOfBounds, model.Time(1575043969-(86400*1000)), cortexpb.FromLabelsToLabelAdapters(metricLabels)), userID).Error()),
			expectedIngested: []cortexpb.TimeSeries{
				{Labels: metricLabelAdapters, Samples: []cortexpb.Sample{{Value: 2, TimestampMs: 1575043969}}},
			},
			additionalMetrics: []string{"cortex_ingester_active_series"},
			expectedMetrics: `
				# HELP cortex_ingester_ingested_samples_total The total number of samples ingested.
				# TYPE cortex_ingester_ingested_samples_total counter
				cortex_ingester_ingested_samples_total 1
				# HELP cortex_ingester_ingested_samples_failures_total The total number of samples that errored on ingestion.
				# TYPE cortex_ingester_ingested_samples_failures_total counter
				cortex_ingester_ingested_samples_failures_total 1
				# HELP cortex_ingester_ingested_native_histograms_total The total number of native histograms ingested.
				# TYPE cortex_ingester_ingested_native_histograms_total counter
				cortex_ingester_ingested_native_histograms_total 1
				# HELP cortex_ingester_ingested_native_histograms_failures_total The total number of native histograms that errored on ingestion.
				# TYPE cortex_ingester_ingested_native_histograms_failures_total counter
				cortex_ingester_ingested_native_histograms_failures_total 0
				# HELP cortex_ingester_memory_users The current number of users in memory.
				# TYPE cortex_ingester_memory_users gauge
				cortex_ingester_memory_users 1
				# HELP cortex_ingester_memory_series The current number of series in memory.
				# TYPE cortex_ingester_memory_series gauge
				cortex_ingester_memory_series 1
				# HELP cortex_ingester_memory_series_created_total The total number of series that were created per user.
				# TYPE cortex_ingester_memory_series_created_total counter
				cortex_ingester_memory_series_created_total{user="test"} 1
				# HELP cortex_ingester_memory_series_removed_total The total number of series that were removed per user.
				# TYPE cortex_ingester_memory_series_removed_total counter
				cortex_ingester_memory_series_removed_total{user="test"} 0
				# HELP cortex_discarded_samples_total The total number of samples that were discarded.
				# TYPE cortex_discarded_samples_total counter
				cortex_discarded_samples_total{reason="sample-out-of-bounds",user="test"} 2
				# HELP cortex_ingester_active_series Number of currently active series per user.
				# TYPE cortex_ingester_active_series gauge
				cortex_ingester_active_series{user="test"} 1
			`,
		},
		"ooo enabled, should soft fail on sample too old": {
			reqs: []*cortexpb.WriteRequest{
				cortexpb.ToWriteRequest(
					[]labels.Labels{metricLabels},
					[]cortexpb.Sample{{Value: 2, TimestampMs: 1575043969}},
					nil,
					nil,
					cortexpb.API),
				cortexpb.ToWriteRequest(
					[]labels.Labels{metricLabels},
					[]cortexpb.Sample{{Value: 1, TimestampMs: 1575043969 - (600 * 1000)}},
					nil,
					nil,
					cortexpb.API),
			},
			oooTimeWindow: 5 * time.Minute,
			expectedErr:   httpgrpc.Errorf(http.StatusBadRequest, wrapWithUser(wrappedTSDBIngestErr(storage.ErrTooOldSample, model.Time(1575043969-(600*1000)), cortexpb.FromLabelsToLabelAdapters(metricLabels)), userID).Error()),
			expectedIngested: []cortexpb.TimeSeries{
				{Labels: metricLabelAdapters, Samples: []cortexpb.Sample{{Value: 2, TimestampMs: 1575043969}}},
			},
			additionalMetrics: []string{
				"cortex_discarded_samples_total",
				"cortex_ingester_active_series",
			},
			expectedMetrics: `
				# HELP cortex_ingester_ingested_samples_total The total number of samples ingested.
				# TYPE cortex_ingester_ingested_samples_total counter
				cortex_ingester_ingested_samples_total 1
				# HELP cortex_ingester_ingested_samples_failures_total The total number of samples that errored on ingestion.
				# TYPE cortex_ingester_ingested_samples_failures_total counter
				cortex_ingester_ingested_samples_failures_total 1
				# HELP cortex_ingester_memory_users The current number of users in memory.
				# TYPE cortex_ingester_memory_users gauge
				cortex_ingester_memory_users 1
				# HELP cortex_ingester_memory_series The current number of series in memory.
				# TYPE cortex_ingester_memory_series gauge
				cortex_ingester_memory_series 1
				# HELP cortex_ingester_memory_series_created_total The total number of series that were created per user.
				# TYPE cortex_ingester_memory_series_created_total counter
				cortex_ingester_memory_series_created_total{user="test"} 1
				# HELP cortex_ingester_memory_series_removed_total The total number of series that were removed per user.
				# TYPE cortex_ingester_memory_series_removed_total counter
				cortex_ingester_memory_series_removed_total{user="test"} 0
				# HELP cortex_discarded_samples_total The total number of samples that were discarded.
				# TYPE cortex_discarded_samples_total counter
				cortex_discarded_samples_total{reason="sample-too-old",user="test"} 1
				# HELP cortex_ingester_active_series Number of currently active series per user.
				# TYPE cortex_ingester_active_series gauge
				cortex_ingester_active_series{user="test"} 1
			`,
		},
		"ooo enabled, should succeed": {
			reqs: []*cortexpb.WriteRequest{
				cortexpb.ToWriteRequest(
					[]labels.Labels{metricLabels},
					[]cortexpb.Sample{{Value: 2, TimestampMs: 1575043969}},
					nil,
					nil,
					cortexpb.API),
				cortexpb.ToWriteRequest(
					[]labels.Labels{metricLabels},
					[]cortexpb.Sample{{Value: 1, TimestampMs: 1575043969 - (60 * 1000)}},
					nil,
					nil,
					cortexpb.API),
			},
			oooTimeWindow: 5 * time.Minute,
			expectedIngested: []cortexpb.TimeSeries{
				{Labels: metricLabelAdapters, Samples: []cortexpb.Sample{{Value: 1, TimestampMs: 1575043969 - (60 * 1000)}, {Value: 2, TimestampMs: 1575043969}}},
			},
			additionalMetrics: []string{"cortex_ingester_active_series"},
			expectedMetrics: `
				# HELP cortex_ingester_ingested_samples_total The total number of samples ingested.
				# TYPE cortex_ingester_ingested_samples_total counter
				cortex_ingester_ingested_samples_total 2
				# HELP cortex_ingester_ingested_samples_failures_total The total number of samples that errored on ingestion.
				# TYPE cortex_ingester_ingested_samples_failures_total counter
				cortex_ingester_ingested_samples_failures_total 0
				# HELP cortex_ingester_memory_users The current number of users in memory.
				# TYPE cortex_ingester_memory_users gauge
				cortex_ingester_memory_users 1
				# HELP cortex_ingester_memory_series The current number of series in memory.
				# TYPE cortex_ingester_memory_series gauge
				cortex_ingester_memory_series 1
				# HELP cortex_ingester_memory_series_created_total The total number of series that were created per user.
				# TYPE cortex_ingester_memory_series_created_total counter
				cortex_ingester_memory_series_created_total{user="test"} 1
				# HELP cortex_ingester_memory_series_removed_total The total number of series that were removed per user.
				# TYPE cortex_ingester_memory_series_removed_total counter
				cortex_ingester_memory_series_removed_total{user="test"} 0
				# HELP cortex_ingester_active_series Number of currently active series per user.
				# TYPE cortex_ingester_active_series gauge
				cortex_ingester_active_series{user="test"} 1
			`,
		},
		"should soft fail on two different sample values at the same timestamp": {
			reqs: []*cortexpb.WriteRequest{
				cortexpb.ToWriteRequest(
					[]labels.Labels{metricLabels},
					[]cortexpb.Sample{{Value: 2, TimestampMs: 1575043969}},
					nil,
					nil,
					cortexpb.API),
				cortexpb.ToWriteRequest(
					[]labels.Labels{metricLabels},
					[]cortexpb.Sample{{Value: 1, TimestampMs: 1575043969}},
					nil,
					nil,
					cortexpb.API),
			},
			expectedErr: httpgrpc.Errorf(http.StatusBadRequest, wrapWithUser(wrappedTSDBIngestErr(storage.NewDuplicateFloatErr(1575043969, 2, 1), model.Time(1575043969), cortexpb.FromLabelsToLabelAdapters(metricLabels)), userID).Error()),
			expectedIngested: []cortexpb.TimeSeries{
				{Labels: metricLabelAdapters, Samples: []cortexpb.Sample{{Value: 2, TimestampMs: 1575043969}}},
			},
			additionalMetrics: []string{"cortex_discarded_samples_total", "cortex_ingester_active_series"},
			expectedMetrics: `
				# HELP cortex_ingester_ingested_samples_total The total number of samples ingested.
				# TYPE cortex_ingester_ingested_samples_total counter
				cortex_ingester_ingested_samples_total 1
				# HELP cortex_ingester_ingested_samples_failures_total The total number of samples that errored on ingestion.
				# TYPE cortex_ingester_ingested_samples_failures_total counter
				cortex_ingester_ingested_samples_failures_total 1
				# HELP cortex_ingester_memory_users The current number of users in memory.
				# TYPE cortex_ingester_memory_users gauge
				cortex_ingester_memory_users 1
				# HELP cortex_ingester_memory_series The current number of series in memory.
				# TYPE cortex_ingester_memory_series gauge
				cortex_ingester_memory_series 1
				# HELP cortex_ingester_memory_series_created_total The total number of series that were created per user.
				# TYPE cortex_ingester_memory_series_created_total counter
				cortex_ingester_memory_series_created_total{user="test"} 1
				# HELP cortex_ingester_memory_series_removed_total The total number of series that were removed per user.
				# TYPE cortex_ingester_memory_series_removed_total counter
				cortex_ingester_memory_series_removed_total{user="test"} 0
				# HELP cortex_discarded_samples_total The total number of samples that were discarded.
				# TYPE cortex_discarded_samples_total counter
				cortex_discarded_samples_total{reason="new-value-for-timestamp",user="test"} 1
				# HELP cortex_ingester_active_series Number of currently active series per user.
				# TYPE cortex_ingester_active_series gauge
				cortex_ingester_active_series{user="test"} 1
			`,
		},
		"should soft fail on exemplar with unknown series": {
			maxExemplars: 1,
			reqs: []*cortexpb.WriteRequest{
				// Ingesting an exemplar requires a sample to create the series first
				// This is not done here.
				{
					Timeseries: []cortexpb.PreallocTimeseries{
						{
							TimeSeries: &cortexpb.TimeSeries{
								Labels: []cortexpb.LabelAdapter{metricLabelAdapters[0]}, // Cannot reuse test slice var because it is cleared and returned to the pool
								Exemplars: []cortexpb.Exemplar{
									{
										Labels:      []cortexpb.LabelAdapter{{Name: "traceID", Value: "123"}},
										TimestampMs: 1000,
										Value:       1000,
									},
								},
							},
						},
					},
				},
			},
			expectedErr:              httpgrpc.Errorf(http.StatusBadRequest, wrapWithUser(wrappedTSDBIngestExemplarErr(errExemplarRef, model.Time(1000), cortexpb.FromLabelsToLabelAdapters(metricLabels), []cortexpb.LabelAdapter{{Name: "traceID", Value: "123"}}), userID).Error()),
			expectedIngested:         nil,
			expectedMetadataIngested: nil,
			additionalMetrics: []string{
				"cortex_ingester_tsdb_exemplar_exemplars_appended_total",
				"cortex_ingester_tsdb_exemplar_exemplars_in_storage",
				"cortex_ingester_tsdb_exemplar_series_with_exemplars_in_storage",
				"cortex_ingester_tsdb_exemplar_last_exemplars_timestamp_seconds",
				"cortex_ingester_tsdb_exemplar_out_of_order_exemplars_total",
				"cortex_ingester_active_series",
			},
			expectedMetrics: `
				# HELP cortex_ingester_ingested_samples_total The total number of samples ingested.
				# TYPE cortex_ingester_ingested_samples_total counter
				cortex_ingester_ingested_samples_total 0
				# HELP cortex_ingester_ingested_samples_failures_total The total number of samples that errored on ingestion.
				# TYPE cortex_ingester_ingested_samples_failures_total counter
				cortex_ingester_ingested_samples_failures_total 0
				# HELP cortex_ingester_memory_users The current number of users in memory.
				# TYPE cortex_ingester_memory_users gauge
				cortex_ingester_memory_users 1
				# HELP cortex_ingester_memory_series The current number of series in memory.
				# TYPE cortex_ingester_memory_series gauge
				cortex_ingester_memory_series 0
				# HELP cortex_ingester_memory_series_created_total The total number of series that were created per user.
				# TYPE cortex_ingester_memory_series_created_total counter
				cortex_ingester_memory_series_created_total{user="test"} 0
				# HELP cortex_ingester_memory_series_removed_total The total number of series that were removed per user.
				# TYPE cortex_ingester_memory_series_removed_total counter
				cortex_ingester_memory_series_removed_total{user="test"} 0
				# HELP cortex_ingester_active_series Number of currently active series per user.
				# TYPE cortex_ingester_active_series gauge
				cortex_ingester_active_series{user="test"} 0

				# HELP cortex_ingester_tsdb_exemplar_exemplars_appended_total Total number of TSDB exemplars appended.
				# TYPE cortex_ingester_tsdb_exemplar_exemplars_appended_total counter
				cortex_ingester_tsdb_exemplar_exemplars_appended_total 0

				# HELP cortex_ingester_tsdb_exemplar_exemplars_in_storage Number of TSDB exemplars currently in storage.
				# TYPE cortex_ingester_tsdb_exemplar_exemplars_in_storage gauge
				cortex_ingester_tsdb_exemplar_exemplars_in_storage 0

				# HELP cortex_ingester_tsdb_exemplar_series_with_exemplars_in_storage Number of TSDB series with exemplars currently in storage.
				# TYPE cortex_ingester_tsdb_exemplar_series_with_exemplars_in_storage gauge
				cortex_ingester_tsdb_exemplar_series_with_exemplars_in_storage{user="test"} 0

				# HELP cortex_ingester_tsdb_exemplar_last_exemplars_timestamp_seconds The timestamp of the oldest exemplar stored in circular storage. Useful to check for what time range the current exemplar buffer limit allows. This usually means the last timestamp for all exemplars for a typical setup. This is not true though if one of the series timestamp is in future compared to rest series.
				# TYPE cortex_ingester_tsdb_exemplar_last_exemplars_timestamp_seconds gauge
				cortex_ingester_tsdb_exemplar_last_exemplars_timestamp_seconds{user="test"} 0

				# HELP cortex_ingester_tsdb_exemplar_out_of_order_exemplars_total Total number of out of order exemplar ingestion failed attempts.
				# TYPE cortex_ingester_tsdb_exemplar_out_of_order_exemplars_total counter
				cortex_ingester_tsdb_exemplar_out_of_order_exemplars_total 0
			`,
		},
		"should succeed when only native histogram present if enabled": {
			reqs: []*cortexpb.WriteRequest{
				cortexpb.ToWriteRequest(
					[]labels.Labels{metricLabels},
					nil,
					nil,
					[]cortexpb.Histogram{testHistogram},
					cortexpb.API),
			},
			expectedErr: nil,
			expectedIngested: []cortexpb.TimeSeries{
				{Labels: metricLabelAdapters, Histograms: []cortexpb.Histogram{testHistogram}},
			},
			additionalMetrics: []string{
				"cortex_ingester_tsdb_head_samples_appended_total",
				"cortex_ingester_active_series",
			},
			expectedMetrics: `
				# HELP cortex_ingester_ingested_samples_failures_total The total number of samples that errored on ingestion.
				# TYPE cortex_ingester_ingested_samples_failures_total counter
				cortex_ingester_ingested_samples_failures_total 0
				# HELP cortex_ingester_ingested_samples_total The total number of samples ingested.
				# TYPE cortex_ingester_ingested_samples_total counter
				cortex_ingester_ingested_samples_total 0
				# HELP cortex_ingester_ingested_native_histograms_total The total number of native histograms ingested.
				# TYPE cortex_ingester_ingested_native_histograms_total counter
				cortex_ingester_ingested_native_histograms_total 1
				# HELP cortex_ingester_ingested_native_histograms_failures_total The total number of native histograms that errored on ingestion.
				# TYPE cortex_ingester_ingested_native_histograms_failures_total counter
				cortex_ingester_ingested_native_histograms_failures_total 0
				# HELP cortex_ingester_memory_users The current number of users in memory.
				# TYPE cortex_ingester_memory_users gauge
				cortex_ingester_memory_users 1
        	    # HELP cortex_ingester_tsdb_head_out_of_order_samples_appended_total Total number of appended out of order samples.
        	    # TYPE cortex_ingester_tsdb_head_out_of_order_samples_appended_total counter
        	    cortex_ingester_tsdb_head_out_of_order_samples_appended_total{type="float",user="test"} 0
        	    # HELP cortex_ingester_tsdb_head_samples_appended_total Total number of appended samples.
        	    # TYPE cortex_ingester_tsdb_head_samples_appended_total counter
        	    cortex_ingester_tsdb_head_samples_appended_total{type="float",user="test"} 0
        	    cortex_ingester_tsdb_head_samples_appended_total{type="histogram",user="test"} 1
				# HELP cortex_ingester_memory_series The current number of series in memory.
				# TYPE cortex_ingester_memory_series gauge
				cortex_ingester_memory_series 1
				# HELP cortex_ingester_memory_series_created_total The total number of series that were created per user.
				# TYPE cortex_ingester_memory_series_created_total counter
				cortex_ingester_memory_series_created_total{user="test"} 1
				# HELP cortex_ingester_memory_series_removed_total The total number of series that were removed per user.
				# TYPE cortex_ingester_memory_series_removed_total counter
				cortex_ingester_memory_series_removed_total{user="test"} 0
				# HELP cortex_discarded_samples_total The total number of samples that were discarded.
				# TYPE cortex_discarded_samples_total counter
				# HELP cortex_ingester_active_series Number of currently active series per user.
				# TYPE cortex_ingester_active_series gauge
				cortex_ingester_active_series{user="test"} 1
			`,
		},
		"should succeed when only float native histogram present if enabled": {
			reqs: []*cortexpb.WriteRequest{
				cortexpb.ToWriteRequest(
					[]labels.Labels{metricLabels},
					nil,
					nil,
					[]cortexpb.Histogram{testFloatHistogram},
					cortexpb.API),
			},
			expectedErr: nil,
			expectedIngested: []cortexpb.TimeSeries{
				{Labels: metricLabelAdapters, Histograms: []cortexpb.Histogram{testFloatHistogram}},
			},
			additionalMetrics: []string{
				"cortex_ingester_tsdb_head_samples_appended_total",
				"cortex_ingester_active_series",
			},
			expectedMetrics: `
				# HELP cortex_ingester_ingested_samples_total The total number of samples ingested.
				# TYPE cortex_ingester_ingested_samples_total counter
				cortex_ingester_ingested_samples_total 0
				# HELP cortex_ingester_ingested_samples_failures_total The total number of samples that errored on ingestion.
				# TYPE cortex_ingester_ingested_samples_failures_total counter
				cortex_ingester_ingested_samples_failures_total 0
				# HELP cortex_ingester_ingested_native_histograms_total The total number of native histograms ingested.
				# TYPE cortex_ingester_ingested_native_histograms_total counter
				cortex_ingester_ingested_native_histograms_total 1
				# HELP cortex_ingester_ingested_native_histograms_failures_total The total number of native histograms that errored on ingestion.
				# TYPE cortex_ingester_ingested_native_histograms_failures_total counter
				cortex_ingester_ingested_native_histograms_failures_total 0
				# HELP cortex_ingester_memory_users The current number of users in memory.
				# TYPE cortex_ingester_memory_users gauge
				cortex_ingester_memory_users 1
        	    # HELP cortex_ingester_tsdb_head_out_of_order_samples_appended_total Total number of appended out of order samples.
        	    # TYPE cortex_ingester_tsdb_head_out_of_order_samples_appended_total counter
        	    cortex_ingester_tsdb_head_out_of_order_samples_appended_total{type="float",user="test"} 0
        	    # HELP cortex_ingester_tsdb_head_samples_appended_total Total number of appended samples.
        	    # TYPE cortex_ingester_tsdb_head_samples_appended_total counter
        	    cortex_ingester_tsdb_head_samples_appended_total{type="float",user="test"} 0
        	    cortex_ingester_tsdb_head_samples_appended_total{type="histogram",user="test"} 1
				# HELP cortex_ingester_memory_series The current number of series in memory.
				# TYPE cortex_ingester_memory_series gauge
				cortex_ingester_memory_series 1
				# HELP cortex_ingester_memory_series_created_total The total number of series that were created per user.
				# TYPE cortex_ingester_memory_series_created_total counter
				cortex_ingester_memory_series_created_total{user="test"} 1
				# HELP cortex_ingester_memory_series_removed_total The total number of series that were removed per user.
				# TYPE cortex_ingester_memory_series_removed_total counter
				cortex_ingester_memory_series_removed_total{user="test"} 0
				# HELP cortex_discarded_samples_total The total number of samples that were discarded.
				# TYPE cortex_discarded_samples_total counter
				# HELP cortex_ingester_active_series Number of currently active series per user.
				# TYPE cortex_ingester_active_series gauge
				cortex_ingester_active_series{user="test"} 1
			`,
		},
		"should fail to ingest histogram due to OOO native histogram. Sample and histogram has same timestamp but sample got ingested first": {
			reqs: []*cortexpb.WriteRequest{
				cortexpb.ToWriteRequest(
					[]labels.Labels{metricLabels},
					[]cortexpb.Sample{{Value: 2, TimestampMs: 10}},
					nil,
					[]cortexpb.Histogram{testHistogram},
					cortexpb.API),
			},
			expectedErr: nil,
			expectedIngested: []cortexpb.TimeSeries{
				{Labels: metricLabelAdapters, Samples: []cortexpb.Sample{{Value: 2, TimestampMs: 10}}},
			},
			additionalMetrics: []string{
				"cortex_ingester_tsdb_head_samples_appended_total",
				"cortex_ingester_tsdb_out_of_order_samples_total",
				"cortex_ingester_active_series",
			},
			expectedMetrics: `
				# HELP cortex_ingester_ingested_samples_total The total number of samples ingested.
				# TYPE cortex_ingester_ingested_samples_total counter
				cortex_ingester_ingested_samples_total 1
				# HELP cortex_ingester_ingested_samples_failures_total The total number of samples that errored on ingestion.
				# TYPE cortex_ingester_ingested_samples_failures_total counter
				cortex_ingester_ingested_samples_failures_total 0
				# HELP cortex_ingester_ingested_native_histograms_total The total number of native histograms ingested.
				# TYPE cortex_ingester_ingested_native_histograms_total counter
				cortex_ingester_ingested_native_histograms_total 1
				# HELP cortex_ingester_ingested_native_histograms_failures_total The total number of native histograms that errored on ingestion.
				# TYPE cortex_ingester_ingested_native_histograms_failures_total counter
				cortex_ingester_ingested_native_histograms_failures_total 0
				# HELP cortex_ingester_memory_users The current number of users in memory.
				# TYPE cortex_ingester_memory_users gauge
				cortex_ingester_memory_users 1
        	    # HELP cortex_ingester_tsdb_head_samples_appended_total Total number of appended samples.
        	    # TYPE cortex_ingester_tsdb_head_samples_appended_total counter
        	    cortex_ingester_tsdb_head_samples_appended_total{type="float",user="test"} 1
        	    cortex_ingester_tsdb_head_samples_appended_total{type="histogram",user="test"} 0
        	    # HELP cortex_ingester_tsdb_out_of_order_samples_total Total number of out of order samples ingestion failed attempts due to out of order being disabled.
        	    # TYPE cortex_ingester_tsdb_out_of_order_samples_total counter
        	    cortex_ingester_tsdb_out_of_order_samples_total{type="float",user="test"} 0
        	    cortex_ingester_tsdb_out_of_order_samples_total{type="histogram",user="test"} 1
				# HELP cortex_ingester_memory_series The current number of series in memory.
				# TYPE cortex_ingester_memory_series gauge
				cortex_ingester_memory_series 1
				# HELP cortex_ingester_memory_series_created_total The total number of series that were created per user.
				# TYPE cortex_ingester_memory_series_created_total counter
				cortex_ingester_memory_series_created_total{user="test"} 1
				# HELP cortex_ingester_memory_series_removed_total The total number of series that were removed per user.
				# TYPE cortex_ingester_memory_series_removed_total counter
				cortex_ingester_memory_series_removed_total{user="test"} 0
				# HELP cortex_discarded_samples_total The total number of samples that were discarded.
				# TYPE cortex_discarded_samples_total counter
				# HELP cortex_ingester_active_series Number of currently active series per user.
				# TYPE cortex_ingester_active_series gauge
				cortex_ingester_active_series{user="test"} 1
			`,
		},
	}

	for testName, testData := range tests {
		t.Run(testName, func(t *testing.T) {
			registry := prometheus.NewRegistry()

			// Create a mocked ingester
			cfg := defaultIngesterTestConfig(t)
			cfg.LifecyclerConfig.JoinAfter = 0
			cfg.ActiveSeriesMetricsEnabled = !testData.disableActiveSeries

			limits := defaultLimitsTestConfig()
			limits.MaxExemplars = testData.maxExemplars
			limits.OutOfOrderTimeWindow = model.Duration(testData.oooTimeWindow)
			limits.LimitsPerLabelSet = []validation.LimitsPerLabelSet{
				{
					LabelSet: labels.FromMap(map[string]string{model.MetricNameLabel: "test"}),
					Hash:     0,
				},
				{
					LabelSet: labels.EmptyLabels(),
					Hash:     1,
				},
			}
			i, err := prepareIngesterWithBlocksStorageAndLimits(t, cfg, limits, nil, "", registry, !testData.disableNativeHistogram)
			require.NoError(t, err)
			require.NoError(t, services.StartAndAwaitRunning(context.Background(), i))
			defer services.StopAndAwaitTerminated(context.Background(), i) //nolint:errcheck

			ctx := user.InjectOrgID(context.Background(), userID)

			// Wait until the ingester is ACTIVE
			test.Poll(t, 100*time.Millisecond, ring.ACTIVE, func() interface{} {
				return i.lifecycler.GetState()
			})

			// Push timeseries
			for idx, req := range testData.reqs {
				_, err := i.Push(ctx, req)

				// We expect no error on any request except the last one
				// which may error (and in that case we assert on it)
				if idx < len(testData.reqs)-1 {
					assert.NoError(t, err)
				} else {
					assert.Equal(t, testData.expectedErr, err)
				}
			}

			// Read back samples to see what has been really ingested
			s := &mockQueryStreamServer{ctx: ctx}
			err = i.QueryStream(&client.QueryRequest{
				StartTimestampMs: math.MinInt64,
				EndTimestampMs:   math.MaxInt64,
				Matchers:         []*client.LabelMatcher{{Type: client.REGEX_MATCH, Name: labels.MetricName, Value: ".*"}},
			}, s)
			require.NoError(t, err)
			set, err := seriesSetFromResponseStream(s)
			require.NoError(t, err)

			require.NotNil(t, set)
			r, err := client.SeriesSetToQueryResponse(set)
			require.NoError(t, err)
			assert.Equal(t, testData.expectedIngested, r.Timeseries)

			// Read back samples to see what has been really ingested
			exemplarRes, err := i.QueryExemplars(ctx, &client.ExemplarQueryRequest{
				StartTimestampMs: math.MinInt64,
				EndTimestampMs:   math.MaxInt64,
				Matchers: []*client.LabelMatchers{
					{Matchers: []*client.LabelMatcher{{Type: client.REGEX_MATCH, Name: labels.MetricName, Value: ".*"}}},
				},
			})

			require.NoError(t, err)
			require.NotNil(t, exemplarRes)
			assert.Equal(t, testData.expectedExemplarsIngested, exemplarRes.Timeseries)

			// Read back metadata to see what has been really ingested.
			mres, err := i.MetricsMetadata(ctx, &client.MetricsMetadataRequest{})

			require.NoError(t, err)
			require.NotNil(t, mres)

			// Order is never guaranteed.
			assert.ElementsMatch(t, testData.expectedMetadataIngested, mres.Metadata)

			// Update active series for metrics check.
			if !testData.disableActiveSeries {
				i.updateActiveSeries(ctx)
			}

			// Append additional metrics to assert on.
			mn := append(metricNames, testData.additionalMetrics...)

			// Check tracked Prometheus metrics
			err = testutil.GatherAndCompare(registry, strings.NewReader(testData.expectedMetrics), mn...)
			assert.NoError(t, err)
		})
	}
}

// Referred from https://github.com/prometheus/prometheus/blob/v2.52.1/model/histogram/histogram_test.go#L985.
func TestIngester_PushNativeHistogramErrors(t *testing.T) {
	metricLabelAdapters := []cortexpb.LabelAdapter{{Name: labels.MetricName, Value: "test"}}
	metricLabels := cortexpb.FromLabelAdaptersToLabels(metricLabelAdapters)
	for _, tc := range []struct {
		name        string
		histograms  []cortexpb.Histogram
		expectedErr error
	}{
		{
			name: "rejects histogram with NaN observations that has its Count (2) lower than the actual total of buckets (2 + 1)",
			histograms: []cortexpb.Histogram{
				cortexpb.HistogramToHistogramProto(10, &histogram.Histogram{
					ZeroCount:       2,
					Count:           2,
					Sum:             math.NaN(),
					PositiveSpans:   []histogram.Span{{Offset: 0, Length: 1}},
					PositiveBuckets: []int64{1},
				}),
			},
			expectedErr: fmt.Errorf("3 observations found in buckets, but the Count field is 2: %w", histogram.ErrHistogramCountNotBigEnough),
		},
		{
			name: "rejects histogram without NaN observations that has its Count (4) higher than the actual total of buckets (2 + 1)",
			histograms: []cortexpb.Histogram{
				cortexpb.HistogramToHistogramProto(10, &histogram.Histogram{
					ZeroCount:       2,
					Count:           4,
					Sum:             333,
					PositiveSpans:   []histogram.Span{{Offset: 0, Length: 1}},
					PositiveBuckets: []int64{1},
				}),
			},
			expectedErr: fmt.Errorf("3 observations found in buckets, but the Count field is 4: %w", histogram.ErrHistogramCountMismatch),
		},
		{
			name: "rejects histogram that has too few negative buckets",
			histograms: []cortexpb.Histogram{
				cortexpb.HistogramToHistogramProto(10, &histogram.Histogram{
					NegativeSpans:   []histogram.Span{{Offset: 0, Length: 1}},
					NegativeBuckets: []int64{},
				}),
			},
			expectedErr: fmt.Errorf("negative side: spans need 1 buckets, have 0 buckets: %w", histogram.ErrHistogramSpansBucketsMismatch),
		},
		{
			name: "rejects histogram that has too few positive buckets",
			histograms: []cortexpb.Histogram{
				cortexpb.HistogramToHistogramProto(10, &histogram.Histogram{
					PositiveSpans:   []histogram.Span{{Offset: 0, Length: 1}},
					PositiveBuckets: []int64{},
				}),
			},
			expectedErr: fmt.Errorf("positive side: spans need 1 buckets, have 0 buckets: %w", histogram.ErrHistogramSpansBucketsMismatch),
		},
		{
			name: "rejects histogram that has too many negative buckets",
			histograms: []cortexpb.Histogram{
				cortexpb.HistogramToHistogramProto(10, &histogram.Histogram{
					NegativeSpans:   []histogram.Span{{Offset: 0, Length: 1}},
					NegativeBuckets: []int64{1, 2},
				}),
			},
			expectedErr: fmt.Errorf("negative side: spans need 1 buckets, have 2 buckets: %w", histogram.ErrHistogramSpansBucketsMismatch),
		},
		{
			name: "rejects histogram that has too many positive buckets",
			histograms: []cortexpb.Histogram{
				cortexpb.HistogramToHistogramProto(10, &histogram.Histogram{
					PositiveSpans:   []histogram.Span{{Offset: 0, Length: 1}},
					PositiveBuckets: []int64{1, 2},
				}),
			},
			expectedErr: fmt.Errorf("positive side: spans need 1 buckets, have 2 buckets: %w", histogram.ErrHistogramSpansBucketsMismatch),
		},
		{
			name: "rejects a histogram that has a negative span with a negative offset",
			histograms: []cortexpb.Histogram{
				cortexpb.HistogramToHistogramProto(10, &histogram.Histogram{
					NegativeSpans:   []histogram.Span{{Offset: -1, Length: 1}, {Offset: -1, Length: 1}},
					NegativeBuckets: []int64{1, 2},
				}),
			},
			expectedErr: fmt.Errorf("negative side: span number 2 with offset -1: %w", histogram.ErrHistogramSpanNegativeOffset),
		},
		{
			name: "rejects a histogram that has a positive span with a negative offset",
			histograms: []cortexpb.Histogram{
				cortexpb.HistogramToHistogramProto(10, &histogram.Histogram{
					PositiveSpans:   []histogram.Span{{Offset: -1, Length: 1}, {Offset: -1, Length: 1}},
					PositiveBuckets: []int64{1, 2},
				}),
			},
			expectedErr: fmt.Errorf("positive side: span number 2 with offset -1: %w", histogram.ErrHistogramSpanNegativeOffset),
		},
		{
			name: "rejects a histogram that has a negative span with a negative count",
			histograms: []cortexpb.Histogram{
				cortexpb.HistogramToHistogramProto(10, &histogram.Histogram{
					NegativeSpans:   []histogram.Span{{Offset: -1, Length: 1}},
					NegativeBuckets: []int64{-1},
				}),
			},
			expectedErr: fmt.Errorf("negative side: bucket number 1 has observation count of -1: %w", histogram.ErrHistogramNegativeBucketCount),
		},
		{
			name: "rejects a histogram that has a positive span with a negative count",
			histograms: []cortexpb.Histogram{
				cortexpb.HistogramToHistogramProto(10, &histogram.Histogram{
					PositiveSpans:   []histogram.Span{{Offset: -1, Length: 1}},
					PositiveBuckets: []int64{-1},
				}),
			},
			expectedErr: fmt.Errorf("positive side: bucket number 1 has observation count of -1: %w", histogram.ErrHistogramNegativeBucketCount),
		},
		{
			name: "rejects a histogram that has a lower count than count in buckets",
			histograms: []cortexpb.Histogram{
				cortexpb.HistogramToHistogramProto(10, &histogram.Histogram{
					Count:           0,
					NegativeSpans:   []histogram.Span{{Offset: -1, Length: 1}},
					PositiveSpans:   []histogram.Span{{Offset: -1, Length: 1}},
					NegativeBuckets: []int64{1},
					PositiveBuckets: []int64{1},
				}),
			},
			expectedErr: fmt.Errorf("2 observations found in buckets, but the Count field is 0: %w", histogram.ErrHistogramCountMismatch),
		},
		{
			name: "rejects a histogram that doesn't count the zero bucket in its count",
			histograms: []cortexpb.Histogram{
				cortexpb.HistogramToHistogramProto(10, &histogram.Histogram{
					Count:           2,
					ZeroCount:       1,
					NegativeSpans:   []histogram.Span{{Offset: -1, Length: 1}},
					PositiveSpans:   []histogram.Span{{Offset: -1, Length: 1}},
					NegativeBuckets: []int64{1},
					PositiveBuckets: []int64{1},
				}),
			},
			expectedErr: fmt.Errorf("3 observations found in buckets, but the Count field is 2: %w", histogram.ErrHistogramCountMismatch),
		},
	} {
		t.Run(tc.name, func(t *testing.T) {
			registry := prometheus.NewRegistry()

			// Create a mocked ingester
			cfg := defaultIngesterTestConfig(t)
			cfg.LifecyclerConfig.JoinAfter = 0

			limits := defaultLimitsTestConfig()
			i, err := prepareIngesterWithBlocksStorageAndLimits(t, cfg, limits, nil, "", registry, true)
			require.NoError(t, err)
			require.NoError(t, services.StartAndAwaitRunning(context.Background(), i))
			defer services.StopAndAwaitTerminated(context.Background(), i) //nolint:errcheck

			ctx := user.InjectOrgID(context.Background(), userID)

			// Wait until the ingester is ACTIVE
			test.Poll(t, 100*time.Millisecond, ring.ACTIVE, func() interface{} {
				return i.lifecycler.GetState()
			})

			req := cortexpb.ToWriteRequest([]labels.Labels{metricLabels}, nil, nil, tc.histograms, cortexpb.API)
			// Push timeseries
			_, err = i.Push(ctx, req)
			assert.Equal(t, httpgrpc.Errorf(http.StatusBadRequest, wrapWithUser(wrappedTSDBIngestErr(tc.expectedErr, model.Time(10), metricLabelAdapters), userID).Error()), err)

			require.Equal(t, testutil.ToFloat64(i.metrics.ingestedHistogramsFail), float64(1))
		})
	}
}

func TestIngester_Push_ShouldCorrectlyTrackMetricsInMultiTenantScenario(t *testing.T) {
	metricLabelAdapters := []cortexpb.LabelAdapter{{Name: labels.MetricName, Value: "test"}}
	metricLabels := cortexpb.FromLabelAdaptersToLabels(metricLabelAdapters)
	metricNames := []string{
		"cortex_ingester_ingested_samples_total",
		"cortex_ingester_ingested_samples_failures_total",
		"cortex_ingester_memory_series",
		"cortex_ingester_memory_users",
		"cortex_ingester_memory_series_created_total",
		"cortex_ingester_memory_series_removed_total",
		"cortex_ingester_active_series",
	}

	registry := prometheus.NewRegistry()

	// Create a mocked ingester
	cfg := defaultIngesterTestConfig(t)
	cfg.LifecyclerConfig.JoinAfter = 0

	i, err := prepareIngesterWithBlocksStorage(t, cfg, registry)
	require.NoError(t, err)
	require.NoError(t, services.StartAndAwaitRunning(context.Background(), i))
	defer services.StopAndAwaitTerminated(context.Background(), i) //nolint:errcheck

	// Wait until the ingester is ACTIVE
	test.Poll(t, 100*time.Millisecond, ring.ACTIVE, func() interface{} {
		return i.lifecycler.GetState()
	})

	// Push timeseries for each user
	for _, userID := range []string{"test-1", "test-2"} {
		reqs := []*cortexpb.WriteRequest{
			cortexpb.ToWriteRequest(
				[]labels.Labels{metricLabels},
				[]cortexpb.Sample{{Value: 1, TimestampMs: 9}},
				nil,
				nil,
				cortexpb.API),
			cortexpb.ToWriteRequest(
				[]labels.Labels{metricLabels},
				[]cortexpb.Sample{{Value: 2, TimestampMs: 10}},
				nil,
				nil,
				cortexpb.API),
		}

		for _, req := range reqs {
			ctx := user.InjectOrgID(context.Background(), userID)
			_, err := i.Push(ctx, req)
			require.NoError(t, err)
		}
	}

	// Update active series for metrics check.
	i.updateActiveSeries(context.Background())

	// Check tracked Prometheus metrics
	expectedMetrics := `
		# HELP cortex_ingester_ingested_samples_total The total number of samples ingested.
		# TYPE cortex_ingester_ingested_samples_total counter
		cortex_ingester_ingested_samples_total 4
		# HELP cortex_ingester_ingested_samples_failures_total The total number of samples that errored on ingestion.
		# TYPE cortex_ingester_ingested_samples_failures_total counter
		cortex_ingester_ingested_samples_failures_total 0
		# HELP cortex_ingester_memory_users The current number of users in memory.
		# TYPE cortex_ingester_memory_users gauge
		cortex_ingester_memory_users 2
		# HELP cortex_ingester_memory_series The current number of series in memory.
		# TYPE cortex_ingester_memory_series gauge
		cortex_ingester_memory_series 2
		# HELP cortex_ingester_memory_series_created_total The total number of series that were created per user.
		# TYPE cortex_ingester_memory_series_created_total counter
		cortex_ingester_memory_series_created_total{user="test-1"} 1
		cortex_ingester_memory_series_created_total{user="test-2"} 1
		# HELP cortex_ingester_memory_series_removed_total The total number of series that were removed per user.
		# TYPE cortex_ingester_memory_series_removed_total counter
		cortex_ingester_memory_series_removed_total{user="test-1"} 0
		cortex_ingester_memory_series_removed_total{user="test-2"} 0
		# HELP cortex_ingester_active_series Number of currently active series per user.
		# TYPE cortex_ingester_active_series gauge
		cortex_ingester_active_series{user="test-1"} 1
		cortex_ingester_active_series{user="test-2"} 1
	`

	assert.NoError(t, testutil.GatherAndCompare(registry, strings.NewReader(expectedMetrics), metricNames...))
}

func TestIngester_Push_DecreaseInactiveSeries(t *testing.T) {
	metricLabelAdapters := []cortexpb.LabelAdapter{{Name: labels.MetricName, Value: "test"}}
	metricLabels := cortexpb.FromLabelAdaptersToLabels(metricLabelAdapters)
	metricNames := []string{
		"cortex_ingester_memory_series_created_total",
		"cortex_ingester_memory_series_removed_total",
		"cortex_ingester_active_series",
	}

	registry := prometheus.NewRegistry()

	// Create a mocked ingester
	cfg := defaultIngesterTestConfig(t)
	cfg.ActiveSeriesMetricsIdleTimeout = 100 * time.Millisecond
	cfg.LifecyclerConfig.JoinAfter = 0

	i, err := prepareIngesterWithBlocksStorage(t, cfg, registry)
	require.NoError(t, err)
	require.NoError(t, services.StartAndAwaitRunning(context.Background(), i))
	defer services.StopAndAwaitTerminated(context.Background(), i) //nolint:errcheck

	// Wait until the ingester is ACTIVE
	test.Poll(t, 100*time.Millisecond, ring.ACTIVE, func() interface{} {
		return i.lifecycler.GetState()
	})

	// Push timeseries for each user
	for _, userID := range []string{"test-1", "test-2"} {
		reqs := []*cortexpb.WriteRequest{
			cortexpb.ToWriteRequest(
				[]labels.Labels{metricLabels},
				[]cortexpb.Sample{{Value: 1, TimestampMs: 9}},
				nil,
				nil,
				cortexpb.API),
			cortexpb.ToWriteRequest(
				[]labels.Labels{metricLabels},
				[]cortexpb.Sample{{Value: 2, TimestampMs: 10}},
				nil,
				nil,
				cortexpb.API),
		}

		for _, req := range reqs {
			ctx := user.InjectOrgID(context.Background(), userID)
			_, err := i.Push(ctx, req)
			require.NoError(t, err)
		}
	}

	// Wait a bit to make series inactive (set to 100ms above).
	time.Sleep(200 * time.Millisecond)

	// Update active series for metrics check. This will remove inactive series.
	i.updateActiveSeries(context.Background())

	// Check tracked Prometheus metrics
	expectedMetrics := `
		# HELP cortex_ingester_memory_series_created_total The total number of series that were created per user.
		# TYPE cortex_ingester_memory_series_created_total counter
		cortex_ingester_memory_series_created_total{user="test-1"} 1
		cortex_ingester_memory_series_created_total{user="test-2"} 1
		# HELP cortex_ingester_memory_series_removed_total The total number of series that were removed per user.
		# TYPE cortex_ingester_memory_series_removed_total counter
		cortex_ingester_memory_series_removed_total{user="test-1"} 0
		cortex_ingester_memory_series_removed_total{user="test-2"} 0
		# HELP cortex_ingester_active_series Number of currently active series per user.
		# TYPE cortex_ingester_active_series gauge
		cortex_ingester_active_series{user="test-1"} 0
		cortex_ingester_active_series{user="test-2"} 0
	`

	assert.NoError(t, testutil.GatherAndCompare(registry, strings.NewReader(expectedMetrics), metricNames...))
}

func BenchmarkIngesterPush(b *testing.B) {
	limits := defaultLimitsTestConfig()
	benchmarkIngesterPush(b, limits, false)
}

func benchmarkIngesterPush(b *testing.B, limits validation.Limits, errorsExpected bool) {
	registry := prometheus.NewRegistry()
	ctx := user.InjectOrgID(context.Background(), userID)

	// Create a mocked ingester
	cfg := defaultIngesterTestConfig(b)
	cfg.LifecyclerConfig.JoinAfter = 0

	ingester, err := prepareIngesterWithBlocksStorage(b, cfg, registry)
	require.NoError(b, err)
	require.NoError(b, services.StartAndAwaitRunning(context.Background(), ingester))
	defer services.StopAndAwaitTerminated(context.Background(), ingester) //nolint:errcheck

	// Wait until the ingester is ACTIVE
	test.Poll(b, 100*time.Millisecond, ring.ACTIVE, func() interface{} {
		return ingester.lifecycler.GetState()
	})

	// Push a single time series to set the TSDB min time.
	metricLabelAdapters := []cortexpb.LabelAdapter{{Name: labels.MetricName, Value: "test"}}
	metricLabels := cortexpb.FromLabelAdaptersToLabels(metricLabelAdapters)
	startTime := util.TimeToMillis(time.Now())

	currTimeReq := cortexpb.ToWriteRequest(
		[]labels.Labels{metricLabels},
		[]cortexpb.Sample{{Value: 1, TimestampMs: startTime}},
		nil,
		nil,
		cortexpb.API)
	_, err = ingester.Push(ctx, currTimeReq)
	require.NoError(b, err)

	const (
		series  = 10000
		samples = 10
	)

	allLabels, allSamples := benchmarkData(series)

	b.ResetTimer()
	for iter := 0; iter < b.N; iter++ {
		// Bump the timestamp on each of our test samples each time round the loop
		for j := 0; j < samples; j++ {
			for i := range allSamples {
				allSamples[i].TimestampMs = startTime + int64(iter*samples+j+1)
			}
			_, err := ingester.Push(ctx, cortexpb.ToWriteRequest(allLabels, allSamples, nil, nil, cortexpb.API))
			if !errorsExpected {
				require.NoError(b, err)
			}
		}
	}
}

func verifyErrorString(tb testing.TB, err error, expectedErr string) {
	if err == nil || !strings.Contains(err.Error(), expectedErr) {
		tb.Helper()
		tb.Fatalf("unexpected error. expected: %s actual: %v", expectedErr, err)
	}
}

func Benchmark_Ingester_PushOnError(b *testing.B) {
	var (
		ctx             = user.InjectOrgID(context.Background(), userID)
		sampleTimestamp = int64(100)
		metricName      = "test"
	)

	scenarios := map[string]struct {
		numSeriesPerRequest  int
		numConcurrentClients int
	}{
		"no concurrency": {
			numSeriesPerRequest:  1000,
			numConcurrentClients: 1,
		},
		"low concurrency": {
			numSeriesPerRequest:  1000,
			numConcurrentClients: 100,
		},
		"high concurrency": {
			numSeriesPerRequest:  1000,
			numConcurrentClients: 1000,
		},
	}

	instanceLimits := map[string]*InstanceLimits{
		"no limits":  nil,
		"limits set": {MaxIngestionRate: 1000, MaxInMemoryTenants: 1, MaxInMemorySeries: 1000, MaxInflightPushRequests: 1000}, // these match max values from scenarios
	}

	tests := map[string]struct {
		// If this returns false, test is skipped.
		prepareConfig   func(limits *validation.Limits, instanceLimits *InstanceLimits) bool
		beforeBenchmark func(b *testing.B, ingester *Ingester, numSeriesPerRequest int)
		runBenchmark    func(b *testing.B, ingester *Ingester, metrics []labels.Labels, samples []cortexpb.Sample)
	}{
		"out of bound samples": {
			prepareConfig: func(limits *validation.Limits, instanceLimits *InstanceLimits) bool { return true },
			beforeBenchmark: func(b *testing.B, ingester *Ingester, numSeriesPerRequest int) {
				// Push a single time series to set the TSDB min time.
				currTimeReq := cortexpb.ToWriteRequest(
					[]labels.Labels{{{Name: labels.MetricName, Value: metricName}}},
					[]cortexpb.Sample{{Value: 1, TimestampMs: util.TimeToMillis(time.Now())}},
					nil,
					nil,
					cortexpb.API)
				_, err := ingester.Push(ctx, currTimeReq)
				require.NoError(b, err)
			},
			runBenchmark: func(b *testing.B, ingester *Ingester, metrics []labels.Labels, samples []cortexpb.Sample) {
				expectedErr := storage.ErrOutOfBounds.Error()

				// Push out of bound samples.
				for n := 0; n < b.N; n++ {
					_, err := ingester.Push(ctx, cortexpb.ToWriteRequest(metrics, samples, nil, nil, cortexpb.API)) // nolint:errcheck

					verifyErrorString(b, err, expectedErr)
				}
			},
		},
		"out of order samples": {
			prepareConfig: func(limits *validation.Limits, instanceLimits *InstanceLimits) bool { return true },
			beforeBenchmark: func(b *testing.B, ingester *Ingester, numSeriesPerRequest int) {
				// For each series, push a single sample with a timestamp greater than next pushes.
				for i := 0; i < numSeriesPerRequest; i++ {
					currTimeReq := cortexpb.ToWriteRequest(
						[]labels.Labels{{{Name: labels.MetricName, Value: metricName}, {Name: "cardinality", Value: strconv.Itoa(i)}}},
						[]cortexpb.Sample{{Value: 1, TimestampMs: sampleTimestamp + 1}},
						nil,
						nil,
						cortexpb.API)

					_, err := ingester.Push(ctx, currTimeReq)
					require.NoError(b, err)
				}
			},
			runBenchmark: func(b *testing.B, ingester *Ingester, metrics []labels.Labels, samples []cortexpb.Sample) {
				expectedErr := storage.ErrOutOfOrderSample.Error()

				// Push out of order samples.
				for n := 0; n < b.N; n++ {
					_, err := ingester.Push(ctx, cortexpb.ToWriteRequest(metrics, samples, nil, nil, cortexpb.API)) // nolint:errcheck

					verifyErrorString(b, err, expectedErr)
				}
			},
		},
		"per-user series limit reached": {
			prepareConfig: func(limits *validation.Limits, instanceLimits *InstanceLimits) bool {
				limits.MaxLocalSeriesPerUser = 1
				return true
			},
			beforeBenchmark: func(b *testing.B, ingester *Ingester, numSeriesPerRequest int) {
				// Push a series with a metric name different than the one used during the benchmark.
				currTimeReq := cortexpb.ToWriteRequest(
					[]labels.Labels{labels.FromStrings(labels.MetricName, "another")},
					[]cortexpb.Sample{{Value: 1, TimestampMs: sampleTimestamp + 1}},
					nil,
					nil,
					cortexpb.API)
				_, err := ingester.Push(ctx, currTimeReq)
				require.NoError(b, err)
			},
			runBenchmark: func(b *testing.B, ingester *Ingester, metrics []labels.Labels, samples []cortexpb.Sample) {
				// Push series with a different name than the one already pushed.
				for n := 0; n < b.N; n++ {
					_, err := ingester.Push(ctx, cortexpb.ToWriteRequest(metrics, samples, nil, nil, cortexpb.API)) // nolint:errcheck
					verifyErrorString(b, err, "per-user series limit")
				}
			},
		},
		"per-metric series limit reached": {
			prepareConfig: func(limits *validation.Limits, instanceLimits *InstanceLimits) bool {
				limits.MaxLocalSeriesPerMetric = 1
				return true
			},
			beforeBenchmark: func(b *testing.B, ingester *Ingester, numSeriesPerRequest int) {
				// Push a series with the same metric name but different labels than the one used during the benchmark.
				currTimeReq := cortexpb.ToWriteRequest(
					[]labels.Labels{labels.FromStrings(labels.MetricName, metricName, "cardinality", "another")},
					[]cortexpb.Sample{{Value: 1, TimestampMs: sampleTimestamp + 1}},
					nil,
					nil,
					cortexpb.API)
				_, err := ingester.Push(ctx, currTimeReq)
				require.NoError(b, err)
			},
			runBenchmark: func(b *testing.B, ingester *Ingester, metrics []labels.Labels, samples []cortexpb.Sample) {
				// Push series with different labels than the one already pushed.
				for n := 0; n < b.N; n++ {
					_, err := ingester.Push(ctx, cortexpb.ToWriteRequest(metrics, samples, nil, nil, cortexpb.API)) // nolint:errcheck
					verifyErrorString(b, err, "per-metric series limit")
				}
			},
		},
		"very low ingestion rate limit": {
			prepareConfig: func(limits *validation.Limits, instanceLimits *InstanceLimits) bool {
				if instanceLimits == nil {
					return false
				}
				instanceLimits.MaxIngestionRate = 0.00001 // very low
				return true
			},
			beforeBenchmark: func(b *testing.B, ingester *Ingester, numSeriesPerRequest int) {
				// Send a lot of samples
				_, err := ingester.Push(ctx, generateSamplesForLabel(labels.FromStrings(labels.MetricName, "test"), 10000, 1))
				require.NoError(b, err)

				ingester.ingestionRate.Tick()
			},
			runBenchmark: func(b *testing.B, ingester *Ingester, metrics []labels.Labels, samples []cortexpb.Sample) {
				// Push series with different labels than the one already pushed.
				for n := 0; n < b.N; n++ {
					_, err := ingester.Push(ctx, cortexpb.ToWriteRequest(metrics, samples, nil, nil, cortexpb.API))
					verifyErrorString(b, err, "push rate reached")
				}
			},
		},
		"max number of tenants reached": {
			prepareConfig: func(limits *validation.Limits, instanceLimits *InstanceLimits) bool {
				if instanceLimits == nil {
					return false
				}
				instanceLimits.MaxInMemoryTenants = 1
				return true
			},
			beforeBenchmark: func(b *testing.B, ingester *Ingester, numSeriesPerRequest int) {
				// Send some samples for one tenant (not the same that is used during the test)
				ctx := user.InjectOrgID(context.Background(), "different_tenant")
				_, err := ingester.Push(ctx, generateSamplesForLabel(labels.FromStrings(labels.MetricName, "test"), 10000, 1))
				require.NoError(b, err)
			},
			runBenchmark: func(b *testing.B, ingester *Ingester, metrics []labels.Labels, samples []cortexpb.Sample) {
				// Push series with different labels than the one already pushed.
				for n := 0; n < b.N; n++ {
					_, err := ingester.Push(ctx, cortexpb.ToWriteRequest(metrics, samples, nil, nil, cortexpb.API))
					verifyErrorString(b, err, "max tenants limit reached")
				}
			},
		},
		"max number of series reached": {
			prepareConfig: func(limits *validation.Limits, instanceLimits *InstanceLimits) bool {
				if instanceLimits == nil {
					return false
				}
				instanceLimits.MaxInMemorySeries = 1
				return true
			},
			beforeBenchmark: func(b *testing.B, ingester *Ingester, numSeriesPerRequest int) {
				_, err := ingester.Push(ctx, generateSamplesForLabel(labels.FromStrings(labels.MetricName, "test"), 10000, 1))
				require.NoError(b, err)
			},
			runBenchmark: func(b *testing.B, ingester *Ingester, metrics []labels.Labels, samples []cortexpb.Sample) {
				for n := 0; n < b.N; n++ {
					_, err := ingester.Push(ctx, cortexpb.ToWriteRequest(metrics, samples, nil, nil, cortexpb.API))
					verifyErrorString(b, err, "max series limit reached")
				}
			},
		},
		"max inflight requests reached": {
			prepareConfig: func(limits *validation.Limits, instanceLimits *InstanceLimits) bool {
				if instanceLimits == nil {
					return false
				}
				instanceLimits.MaxInflightPushRequests = 1
				return true
			},
			beforeBenchmark: func(b *testing.B, ingester *Ingester, numSeriesPerRequest int) {
				ingester.inflightPushRequests.Inc()
			},
			runBenchmark: func(b *testing.B, ingester *Ingester, metrics []labels.Labels, samples []cortexpb.Sample) {
				for n := 0; n < b.N; n++ {
					_, err := ingester.Push(ctx, cortexpb.ToWriteRequest(metrics, samples, nil, nil, cortexpb.API))
					verifyErrorString(b, err, "too many inflight push requests")
				}
			},
		},
	}

	for testName, testData := range tests {
		for scenarioName, scenario := range scenarios {
			for limitsName, limits := range instanceLimits {
				b.Run(fmt.Sprintf("failure: %s, scenario: %s, limits: %s", testName, scenarioName, limitsName), func(b *testing.B) {
					registry := prometheus.NewRegistry()

					instanceLimits := limits
					if instanceLimits != nil {
						// make a copy, to avoid changing value in the instanceLimits map.
						newLimits := &InstanceLimits{}
						*newLimits = *instanceLimits
						instanceLimits = newLimits
					}

					// Create a mocked ingester
					cfg := defaultIngesterTestConfig(b)
					cfg.LifecyclerConfig.JoinAfter = 0

					limits := defaultLimitsTestConfig()
					if !testData.prepareConfig(&limits, instanceLimits) {
						b.SkipNow()
					}

					cfg.InstanceLimitsFn = func() *InstanceLimits {
						return instanceLimits
					}

					ingester, err := prepareIngesterWithBlocksStorageAndLimits(b, cfg, limits, nil, "", registry, true)
					require.NoError(b, err)
					require.NoError(b, services.StartAndAwaitRunning(context.Background(), ingester))
					defer services.StopAndAwaitTerminated(context.Background(), ingester) //nolint:errcheck

					// Wait until the ingester is ACTIVE
					test.Poll(b, 100*time.Millisecond, ring.ACTIVE, func() interface{} {
						return ingester.lifecycler.GetState()
					})

					testData.beforeBenchmark(b, ingester, scenario.numSeriesPerRequest)

					// Prepare the request.
					metrics := make([]labels.Labels, 0, scenario.numSeriesPerRequest)
					samples := make([]cortexpb.Sample, 0, scenario.numSeriesPerRequest)
					for i := 0; i < scenario.numSeriesPerRequest; i++ {
						metrics = append(metrics, labels.Labels{{Name: labels.MetricName, Value: metricName}, {Name: "cardinality", Value: strconv.Itoa(i)}})
						samples = append(samples, cortexpb.Sample{Value: float64(i), TimestampMs: sampleTimestamp})
					}

					// Run the benchmark.
					wg := sync.WaitGroup{}
					wg.Add(scenario.numConcurrentClients)
					start := make(chan struct{})

					b.ReportAllocs()
					b.ResetTimer()

					for c := 0; c < scenario.numConcurrentClients; c++ {
						go func() {
							defer wg.Done()
							<-start

							testData.runBenchmark(b, ingester, metrics, samples)
						}()
					}

					b.ResetTimer()
					close(start)
					wg.Wait()
				})
			}
		}
	}
}

func Test_Ingester_LabelNames(t *testing.T) {
	series := []struct {
		lbls      labels.Labels
		value     float64
		timestamp int64
	}{
		{labels.Labels{{Name: labels.MetricName, Value: "test_1"}, {Name: "status", Value: "200"}, {Name: "route", Value: "get_user"}}, 1, 100000},
		{labels.Labels{{Name: labels.MetricName, Value: "test_1"}, {Name: "status", Value: "500"}, {Name: "route", Value: "get_user"}}, 1, 110000},
		{labels.Labels{{Name: labels.MetricName, Value: "test_2"}}, 2, 200000},
	}

	expected := []string{"__name__", "route", "status"}

	// Create ingester
	i, err := prepareIngesterWithBlocksStorage(t, defaultIngesterTestConfig(t), prometheus.NewRegistry())
	require.NoError(t, err)
	require.NoError(t, services.StartAndAwaitRunning(context.Background(), i))
	defer services.StopAndAwaitTerminated(context.Background(), i) //nolint:errcheck

	// Wait until it's ACTIVE
	test.Poll(t, 1*time.Second, ring.ACTIVE, func() interface{} {
		return i.lifecycler.GetState()
	})

	// Push series
	ctx := user.InjectOrgID(context.Background(), "test")

	for _, series := range series {
		req, _ := mockWriteRequest(t, series.lbls, series.value, series.timestamp)
		_, err := i.Push(ctx, req)
		require.NoError(t, err)
	}

	tests := map[string]struct {
		limit    int
		expected []string
	}{
		"should return all label names if no limit is set": {
			expected: expected,
		},
		"should return limited label names if a limit is set": {
			limit:    2,
			expected: expected[:2],
		},
	}

	for testName, testData := range tests {
		t.Run(testName, func(t *testing.T) {
			// Get label names
			res, err := i.LabelNames(ctx, &client.LabelNamesRequest{Limit: int64(testData.limit)})
			require.NoError(t, err)
			assert.ElementsMatch(t, testData.expected, res.LabelNames)
		})
	}
}

func Test_Ingester_LabelValues(t *testing.T) {
	series := []struct {
		lbls      labels.Labels
		value     float64
		timestamp int64
	}{
		{labels.Labels{{Name: labels.MetricName, Value: "test_1"}, {Name: "status", Value: "200"}, {Name: "route", Value: "get_user"}}, 1, 100000},
		{labels.Labels{{Name: labels.MetricName, Value: "test_1"}, {Name: "status", Value: "500"}, {Name: "route", Value: "get_user"}}, 1, 110000},
		{labels.Labels{{Name: labels.MetricName, Value: "test_2"}}, 2, 200000},
	}

	expected := map[string][]string{
		"__name__": {"test_1", "test_2"},
		"status":   {"200", "500"},
		"route":    {"get_user"},
		"unknown":  {},
	}

	// Create ingester
	i, err := prepareIngesterWithBlocksStorage(t, defaultIngesterTestConfig(t), prometheus.NewRegistry())
	require.NoError(t, err)
	require.NoError(t, services.StartAndAwaitRunning(context.Background(), i))
	defer services.StopAndAwaitTerminated(context.Background(), i) //nolint:errcheck

	// Wait until it's ACTIVE
	test.Poll(t, 1*time.Second, ring.ACTIVE, func() interface{} {
		return i.lifecycler.GetState()
	})

	// Push series
	ctx := user.InjectOrgID(context.Background(), "test")

	for _, series := range series {
		req, _ := mockWriteRequest(t, series.lbls, series.value, series.timestamp)
		_, err := i.Push(ctx, req)
		require.NoError(t, err)
	}

	tests := map[string]struct {
		limit int64
		match []*labels.Matcher
	}{
		"should return all label values if no limit is set": {
			limit: 0,
		},
		"should return limited label values if a limit is set": {
			limit: 1,
		},
	}

	for testName, testData := range tests {
		t.Run(testName, func(t *testing.T) {
			for labelName, expectedValues := range expected {
				req := &client.LabelValuesRequest{LabelName: labelName, Limit: testData.limit}
				res, err := i.LabelValues(ctx, req)
				require.NoError(t, err)
				if testData.limit > 0 && len(expectedValues) > int(testData.limit) {
					expectedValues = expectedValues[:testData.limit]
				}
				assert.ElementsMatch(t, expectedValues, res.LabelValues)
			}
		})
	}

}

func Test_Ingester_LabelValue_MaxInflightQueryRequest(t *testing.T) {
	cfg := defaultIngesterTestConfig(t)
	cfg.DefaultLimits.MaxInflightQueryRequests = 1
	i, err := prepareIngesterWithBlocksStorage(t, cfg, prometheus.NewRegistry())
	require.NoError(t, err)
	require.NoError(t, services.StartAndAwaitRunning(context.Background(), i))
	defer services.StopAndAwaitTerminated(context.Background(), i) //nolint:errcheck

	// Wait until it's ACTIVE
	test.Poll(t, 1*time.Second, ring.ACTIVE, func() interface{} {
		return i.lifecycler.GetState()
	})

	i.inflightQueryRequests.Add(1)

	// Mock request
	ctx := user.InjectOrgID(context.Background(), "test")

	wreq, _ := mockWriteRequest(t, labels.Labels{{Name: labels.MetricName, Value: "test_1"}, {Name: "status", Value: "200"}, {Name: "route", Value: "get_user"}}, 1, 100000)
	_, err = i.Push(ctx, wreq)
	require.NoError(t, err)

	rreq := &client.LabelValuesRequest{}
	_, err = i.LabelValues(ctx, rreq)
	require.Error(t, err)
	require.Equal(t, err, errTooManyInflightQueryRequests)
}

func Test_Ingester_Query(t *testing.T) {
	series := []struct {
		lbls      labels.Labels
		value     float64
		timestamp int64
	}{
		{labels.Labels{{Name: labels.MetricName, Value: "test_1"}, {Name: "status", Value: "200"}, {Name: "route", Value: "get_user"}}, 1, 100000},
		{labels.Labels{{Name: labels.MetricName, Value: "test_1"}, {Name: "status", Value: "500"}, {Name: "route", Value: "get_user"}}, 1, 110000},
		{labels.Labels{{Name: labels.MetricName, Value: "test_2"}}, 2, 200000},
	}

	tests := map[string]struct {
		from     int64
		to       int64
		matchers []*client.LabelMatcher
		expected []cortexpb.TimeSeries
	}{
		"should return an empty response if no metric matches": {
			from: math.MinInt64,
			to:   math.MaxInt64,
			matchers: []*client.LabelMatcher{
				{Type: client.EQUAL, Name: model.MetricNameLabel, Value: "unknown"},
			},
			expected: []cortexpb.TimeSeries{},
		},
		"should filter series by == matcher": {
			from: math.MinInt64,
			to:   math.MaxInt64,
			matchers: []*client.LabelMatcher{
				{Type: client.EQUAL, Name: model.MetricNameLabel, Value: "test_1"},
			},
			expected: []cortexpb.TimeSeries{
				{Labels: cortexpb.FromLabelsToLabelAdapters(series[0].lbls), Samples: []cortexpb.Sample{{Value: 1, TimestampMs: 100000}}},
				{Labels: cortexpb.FromLabelsToLabelAdapters(series[1].lbls), Samples: []cortexpb.Sample{{Value: 1, TimestampMs: 110000}}},
			},
		},
		"should filter series by != matcher": {
			from: math.MinInt64,
			to:   math.MaxInt64,
			matchers: []*client.LabelMatcher{
				{Type: client.NOT_EQUAL, Name: model.MetricNameLabel, Value: "test_1"},
			},
			expected: []cortexpb.TimeSeries{
				{Labels: cortexpb.FromLabelsToLabelAdapters(series[2].lbls), Samples: []cortexpb.Sample{{Value: 2, TimestampMs: 200000}}},
			},
		},
		"should filter series by =~ matcher": {
			from: math.MinInt64,
			to:   math.MaxInt64,
			matchers: []*client.LabelMatcher{
				{Type: client.REGEX_MATCH, Name: model.MetricNameLabel, Value: ".*_1"},
			},
			expected: []cortexpb.TimeSeries{
				{Labels: cortexpb.FromLabelsToLabelAdapters(series[0].lbls), Samples: []cortexpb.Sample{{Value: 1, TimestampMs: 100000}}},
				{Labels: cortexpb.FromLabelsToLabelAdapters(series[1].lbls), Samples: []cortexpb.Sample{{Value: 1, TimestampMs: 110000}}},
			},
		},
		"should filter series by !~ matcher": {
			from: math.MinInt64,
			to:   math.MaxInt64,
			matchers: []*client.LabelMatcher{
				{Type: client.REGEX_NO_MATCH, Name: model.MetricNameLabel, Value: ".*_1"},
			},
			expected: []cortexpb.TimeSeries{
				{Labels: cortexpb.FromLabelsToLabelAdapters(series[2].lbls), Samples: []cortexpb.Sample{{Value: 2, TimestampMs: 200000}}},
			},
		},
		"should filter series by multiple matchers": {
			from: math.MinInt64,
			to:   math.MaxInt64,
			matchers: []*client.LabelMatcher{
				{Type: client.EQUAL, Name: model.MetricNameLabel, Value: "test_1"},
				{Type: client.REGEX_MATCH, Name: "status", Value: "5.."},
			},
			expected: []cortexpb.TimeSeries{
				{Labels: cortexpb.FromLabelsToLabelAdapters(series[1].lbls), Samples: []cortexpb.Sample{{Value: 1, TimestampMs: 110000}}},
			},
		},
		"should filter series by matcher and time range": {
			from: 100000,
			to:   100000,
			matchers: []*client.LabelMatcher{
				{Type: client.EQUAL, Name: model.MetricNameLabel, Value: "test_1"},
			},
			expected: []cortexpb.TimeSeries{
				{Labels: cortexpb.FromLabelsToLabelAdapters(series[0].lbls), Samples: []cortexpb.Sample{{Value: 1, TimestampMs: 100000}}},
			},
		},
	}

	// Create ingester
	i, err := prepareIngesterWithBlocksStorage(t, defaultIngesterTestConfig(t), prometheus.NewRegistry())
	require.NoError(t, err)
	require.NoError(t, services.StartAndAwaitRunning(context.Background(), i))
	defer services.StopAndAwaitTerminated(context.Background(), i) //nolint:errcheck

	// Wait until it's ACTIVE
	test.Poll(t, 1*time.Second, ring.ACTIVE, func() interface{} {
		return i.lifecycler.GetState()
	})

	// Push series
	ctx := user.InjectOrgID(context.Background(), "test")

	for _, series := range series {
		req, _ := mockWriteRequest(t, series.lbls, series.value, series.timestamp)
		_, err := i.Push(ctx, req)
		require.NoError(t, err)
	}

	// Run tests
	for testName, testData := range tests {
		t.Run(testName, func(t *testing.T) {
			req := &client.QueryRequest{
				StartTimestampMs: testData.from,
				EndTimestampMs:   testData.to,
				Matchers:         testData.matchers,
			}

			s := &mockQueryStreamServer{ctx: ctx}
			err = i.QueryStream(req, s)
			require.NoError(t, err)
			set, err := seriesSetFromResponseStream(s)
			require.NoError(t, err)
			r, err := client.SeriesSetToQueryResponse(set)
			require.NoError(t, err)
			assert.ElementsMatch(t, testData.expected, r.Timeseries)
		})
	}
}

func Test_Ingester_Query_MaxInflightQueryRequest(t *testing.T) {
	cfg := defaultIngesterTestConfig(t)
	cfg.DefaultLimits.MaxInflightQueryRequests = 1
	i, err := prepareIngesterWithBlocksStorage(t, cfg, prometheus.NewRegistry())
	require.NoError(t, err)
	require.NoError(t, services.StartAndAwaitRunning(context.Background(), i))
	defer services.StopAndAwaitTerminated(context.Background(), i) //nolint:errcheck

	// Wait until it's ACTIVE
	test.Poll(t, 1*time.Second, ring.ACTIVE, func() interface{} {
		return i.lifecycler.GetState()
	})

	i.inflightQueryRequests.Add(1)

	// Mock request
	ctx := user.InjectOrgID(context.Background(), "test")

	wreq, _ := mockWriteRequest(t, labels.Labels{{Name: labels.MetricName, Value: "test_1"}, {Name: "status", Value: "200"}, {Name: "route", Value: "get_user"}}, 1, 100000)
	_, err = i.Push(ctx, wreq)
	require.NoError(t, err)

	rreq := &client.QueryRequest{}
	s := &mockQueryStreamServer{ctx: ctx}
	err = i.QueryStream(rreq, s)
	require.Error(t, err)
	require.Equal(t, err, errTooManyInflightQueryRequests)
}

func TestIngester_Query_ShouldNotCreateTSDBIfDoesNotExists(t *testing.T) {
	i, err := prepareIngesterWithBlocksStorage(t, defaultIngesterTestConfig(t), prometheus.NewRegistry())
	require.NoError(t, err)
	require.NoError(t, services.StartAndAwaitRunning(context.Background(), i))
	defer services.StopAndAwaitTerminated(context.Background(), i) //nolint:errcheck

	// Mock request
	userID := "test"
	ctx := user.InjectOrgID(context.Background(), userID)
	req := &client.QueryRequest{}
	s := &mockQueryStreamServer{ctx: ctx}
	err = i.QueryStream(req, s)
	require.NoError(t, err)
	set, err := seriesSetFromResponseStream(s)
	require.NoError(t, err)
	r, err := client.SeriesSetToQueryResponse(set)
	require.NoError(t, err)
	require.Len(t, r.Timeseries, 0)

	// Check if the TSDB has been created
	_, tsdbCreated := i.TSDBState.dbs[userID]
	assert.False(t, tsdbCreated)
}

func TestIngester_LabelValues_ShouldNotCreateTSDBIfDoesNotExists(t *testing.T) {
	i, err := prepareIngesterWithBlocksStorage(t, defaultIngesterTestConfig(t), prometheus.NewRegistry())
	require.NoError(t, err)
	require.NoError(t, services.StartAndAwaitRunning(context.Background(), i))
	defer services.StopAndAwaitTerminated(context.Background(), i) //nolint:errcheck

	// Mock request
	userID := "test"
	ctx := user.InjectOrgID(context.Background(), userID)
	req := &client.LabelValuesRequest{}

	res, err := i.LabelValues(ctx, req)
	require.NoError(t, err)
	assert.Equal(t, &client.LabelValuesResponse{}, res)

	// Check if the TSDB has been created
	_, tsdbCreated := i.TSDBState.dbs[userID]
	assert.False(t, tsdbCreated)
}

func TestIngester_LabelNames_ShouldNotCreateTSDBIfDoesNotExists(t *testing.T) {
	i, err := prepareIngesterWithBlocksStorage(t, defaultIngesterTestConfig(t), prometheus.NewRegistry())
	require.NoError(t, err)
	require.NoError(t, services.StartAndAwaitRunning(context.Background(), i))
	defer services.StopAndAwaitTerminated(context.Background(), i) //nolint:errcheck

	// Mock request
	userID := "test"
	ctx := user.InjectOrgID(context.Background(), userID)
	req := &client.LabelNamesRequest{}

	res, err := i.LabelNames(ctx, req)
	require.NoError(t, err)
	assert.Equal(t, &client.LabelNamesResponse{}, res)

	// Check if the TSDB has been created
	_, tsdbCreated := i.TSDBState.dbs[userID]
	assert.False(t, tsdbCreated)
}

func TestIngester_Push_ShouldNotCreateTSDBIfNotInActiveState(t *testing.T) {
	// Configure the lifecycler to not immediately join the ring, to make sure
	// the ingester will NOT be in the ACTIVE state when we'll push samples.
	cfg := defaultIngesterTestConfig(t)
	cfg.LifecyclerConfig.JoinAfter = 10 * time.Second

	i, err := prepareIngesterWithBlocksStorage(t, cfg, prometheus.NewRegistry())
	require.NoError(t, err)
	require.NoError(t, services.StartAndAwaitRunning(context.Background(), i))
	defer services.StopAndAwaitTerminated(context.Background(), i) //nolint:errcheck
	require.Equal(t, ring.PENDING, i.lifecycler.GetState())

	// Mock request
	userID := "test"
	ctx := user.InjectOrgID(context.Background(), userID)
	req := &cortexpb.WriteRequest{}

	res, err := i.Push(ctx, req)
	assert.Equal(t, wrapWithUser(fmt.Errorf(errTSDBCreateIncompatibleState, "PENDING"), userID).Error(), err.Error())
	assert.Nil(t, res)

	// Check if the TSDB has been created
	_, tsdbCreated := i.TSDBState.dbs[userID]
	assert.False(t, tsdbCreated)
}

func TestIngester_getOrCreateTSDB_ShouldNotAllowToCreateTSDBIfIngesterStateIsNotActive(t *testing.T) {
	tests := map[string]struct {
		state       ring.InstanceState
		expectedErr error
	}{
		"not allow to create TSDB if in PENDING state": {
			state:       ring.PENDING,
			expectedErr: fmt.Errorf(errTSDBCreateIncompatibleState, ring.PENDING),
		},
		"not allow to create TSDB if in JOINING state": {
			state:       ring.JOINING,
			expectedErr: fmt.Errorf(errTSDBCreateIncompatibleState, ring.JOINING),
		},
		"not allow to create TSDB if in LEAVING state": {
			state:       ring.LEAVING,
			expectedErr: fmt.Errorf(errTSDBCreateIncompatibleState, ring.LEAVING),
		},
		"allow to create TSDB if in ACTIVE state": {
			state:       ring.ACTIVE,
			expectedErr: nil,
		},
	}

	for testName, testData := range tests {
		t.Run(testName, func(t *testing.T) {
			cfg := defaultIngesterTestConfig(t)
			cfg.LifecyclerConfig.JoinAfter = 60 * time.Second

			i, err := prepareIngesterWithBlocksStorage(t, cfg, prometheus.NewRegistry())
			require.NoError(t, err)
			require.NoError(t, services.StartAndAwaitRunning(context.Background(), i))
			defer services.StopAndAwaitTerminated(context.Background(), i) //nolint:errcheck

			// Switch ingester state to the expected one in the test
			if i.lifecycler.GetState() != testData.state {
				var stateChain []ring.InstanceState

				if testData.state == ring.LEAVING {
					stateChain = []ring.InstanceState{ring.ACTIVE, ring.LEAVING}
				} else {
					stateChain = []ring.InstanceState{testData.state}
				}

				for _, s := range stateChain {
					err = i.lifecycler.ChangeState(context.Background(), s)
					require.NoError(t, err)
				}
			}

			db, err := i.getOrCreateTSDB("test", false)
			assert.Equal(t, testData.expectedErr, err)

			if testData.expectedErr != nil {
				assert.Nil(t, db)
			} else {
				assert.NotNil(t, db)
			}
		})
	}
}

func Test_Ingester_MetricsForLabelMatchers(t *testing.T) {
	fixtures := []struct {
		lbls      labels.Labels
		value     float64
		timestamp int64
	}{
		{labels.Labels{{Name: labels.MetricName, Value: "test_1"}, {Name: "status", Value: "200"}}, 1, 100000},
		{labels.Labels{{Name: labels.MetricName, Value: "test_1"}, {Name: "status", Value: "500"}}, 1, 110000},
		{labels.Labels{{Name: labels.MetricName, Value: "test_2"}}, 2, 200000},
		// The two following series have the same FastFingerprint=e002a3a451262627
		{labels.Labels{{Name: labels.MetricName, Value: "collision"}, {Name: "app", Value: "l"}, {Name: "uniq0", Value: "0"}, {Name: "uniq1", Value: "1"}}, 1, 300000},
		{labels.Labels{{Name: labels.MetricName, Value: "collision"}, {Name: "app", Value: "m"}, {Name: "uniq0", Value: "1"}, {Name: "uniq1", Value: "1"}}, 1, 300000},
	}

	tests := map[string]struct {
		from                 int64
		to                   int64
		limit                int64
		matchers             []*client.LabelMatchers
		expected             []*cortexpb.Metric
		queryIngestersWithin time.Duration
	}{
		"should return an empty response if no metric match": {
			from: math.MinInt64,
			to:   math.MaxInt64,
			matchers: []*client.LabelMatchers{{
				Matchers: []*client.LabelMatcher{
					{Type: client.EQUAL, Name: model.MetricNameLabel, Value: "unknown"},
				},
			}},
			expected: []*cortexpb.Metric{},
		},
		"should filter metrics by single matcher": {
			from: math.MinInt64,
			to:   math.MaxInt64,
			matchers: []*client.LabelMatchers{{
				Matchers: []*client.LabelMatcher{
					{Type: client.EQUAL, Name: model.MetricNameLabel, Value: "test_1"},
				},
			}},
			expected: []*cortexpb.Metric{
				{Labels: cortexpb.FromLabelsToLabelAdapters(fixtures[0].lbls)},
				{Labels: cortexpb.FromLabelsToLabelAdapters(fixtures[1].lbls)},
			},
		},
		"should filter metrics by multiple matchers": {
			from: math.MinInt64,
			to:   math.MaxInt64,
			matchers: []*client.LabelMatchers{
				{
					Matchers: []*client.LabelMatcher{
						{Type: client.EQUAL, Name: "status", Value: "200"},
					},
				},
				{
					Matchers: []*client.LabelMatcher{
						{Type: client.EQUAL, Name: model.MetricNameLabel, Value: "test_2"},
					},
				},
			},
			expected: []*cortexpb.Metric{
				{Labels: cortexpb.FromLabelsToLabelAdapters(fixtures[0].lbls)},
				{Labels: cortexpb.FromLabelsToLabelAdapters(fixtures[2].lbls)},
			},
		},
		"should NOT filter metrics by time range to always return known metrics even when queried for older time ranges": {
			from: 100,
			to:   1000,
			matchers: []*client.LabelMatchers{{
				Matchers: []*client.LabelMatcher{
					{Type: client.EQUAL, Name: model.MetricNameLabel, Value: "test_1"},
				},
			}},
			expected: []*cortexpb.Metric{
				{Labels: cortexpb.FromLabelsToLabelAdapters(fixtures[0].lbls)},
				{Labels: cortexpb.FromLabelsToLabelAdapters(fixtures[1].lbls)},
			},
		},
		"should filter metrics by time range if queryIngestersWithin is enabled": {
			from: 99999,
			to:   100001,
			matchers: []*client.LabelMatchers{{
				Matchers: []*client.LabelMatcher{
					{Type: client.EQUAL, Name: model.MetricNameLabel, Value: "test_1"},
				},
			}},
			expected: []*cortexpb.Metric{
				{Labels: cortexpb.FromLabelsToLabelAdapters(fixtures[0].lbls)},
			},
			queryIngestersWithin: time.Hour,
		},
		"should not return duplicated metrics on overlapping matchers": {
			from: math.MinInt64,
			to:   math.MaxInt64,
			matchers: []*client.LabelMatchers{
				{
					Matchers: []*client.LabelMatcher{
						{Type: client.EQUAL, Name: model.MetricNameLabel, Value: "test_1"},
					},
				},
				{
					Matchers: []*client.LabelMatcher{
						{Type: client.REGEX_MATCH, Name: model.MetricNameLabel, Value: "test.*"},
					},
				},
			},
			expected: []*cortexpb.Metric{
				{Labels: cortexpb.FromLabelsToLabelAdapters(fixtures[0].lbls)},
				{Labels: cortexpb.FromLabelsToLabelAdapters(fixtures[1].lbls)},
				{Labels: cortexpb.FromLabelsToLabelAdapters(fixtures[2].lbls)},
			},
		},
		"should return all matching metrics even if their FastFingerprint collide": {
			from: math.MinInt64,
			to:   math.MaxInt64,
			matchers: []*client.LabelMatchers{{
				Matchers: []*client.LabelMatcher{
					{Type: client.EQUAL, Name: model.MetricNameLabel, Value: "collision"},
				},
			}},
			expected: []*cortexpb.Metric{
				{Labels: cortexpb.FromLabelsToLabelAdapters(fixtures[3].lbls)},
				{Labels: cortexpb.FromLabelsToLabelAdapters(fixtures[4].lbls)},
			},
		},
		"should return only limited results": {
			from:  math.MinInt64,
			to:    math.MaxInt64,
			limit: 1,
			matchers: []*client.LabelMatchers{
				{
					Matchers: []*client.LabelMatcher{
						{Type: client.EQUAL, Name: "status", Value: "200"},
					},
				},
				{
					Matchers: []*client.LabelMatcher{
						{Type: client.EQUAL, Name: model.MetricNameLabel, Value: "test_2"},
					},
				},
			},
			expected: []*cortexpb.Metric{
				{Labels: cortexpb.FromLabelsToLabelAdapters(fixtures[0].lbls)},
			},
		},
	}

	// Create ingester
	i, err := prepareIngesterWithBlocksStorage(t, defaultIngesterTestConfig(t), prometheus.NewRegistry())
	require.NoError(t, err)
	require.NoError(t, services.StartAndAwaitRunning(context.Background(), i))
	defer services.StopAndAwaitTerminated(context.Background(), i) //nolint:errcheck

	// Wait until it's ACTIVE
	test.Poll(t, 1*time.Second, ring.ACTIVE, func() interface{} {
		return i.lifecycler.GetState()
	})

	// Push fixtures
	ctx := user.InjectOrgID(context.Background(), "test")

	for _, series := range fixtures {
		req, _ := mockWriteRequest(t, series.lbls, series.value, series.timestamp)
		_, err := i.Push(ctx, req)
		require.NoError(t, err)
	}

	// Run tests
	for testName, testData := range tests {
		testData := testData

		t.Run(testName, func(t *testing.T) {
			req := &client.MetricsForLabelMatchersRequest{
				StartTimestampMs: testData.from,
				EndTimestampMs:   testData.to,
				MatchersSet:      testData.matchers,
				Limit:            testData.limit,
			}
			i.cfg.QueryIngestersWithin = testData.queryIngestersWithin
			res, err := i.MetricsForLabelMatchers(ctx, req)
			require.NoError(t, err)
			assert.ElementsMatch(t, testData.expected, res.Metric)

			// Stream
			ss := mockMetricsForLabelMatchersStreamServer{ctx: ctx}
			err = i.MetricsForLabelMatchersStream(req, &ss)
			require.NoError(t, err)
			assert.ElementsMatch(t, testData.expected, ss.res.Metric)
		})
	}
}

func Test_Ingester_MetricsForLabelMatchers_Deduplication(t *testing.T) {
	const (
		userID    = "test"
		numSeries = 100000
	)

	now := util.TimeToMillis(time.Now())
	i := createIngesterWithSeries(t, userID, numSeries, 1, now, 1)
	ctx := user.InjectOrgID(context.Background(), "test")

	req := &client.MetricsForLabelMatchersRequest{
		StartTimestampMs: now,
		EndTimestampMs:   now,
		// Overlapping matchers to make sure series are correctly deduplicated.
		MatchersSet: []*client.LabelMatchers{
			{Matchers: []*client.LabelMatcher{
				{Type: client.REGEX_MATCH, Name: model.MetricNameLabel, Value: "test.*"},
			}},
			{Matchers: []*client.LabelMatcher{
				{Type: client.REGEX_MATCH, Name: model.MetricNameLabel, Value: "test.*0"},
			}},
		},
	}

	res, err := i.MetricsForLabelMatchers(ctx, req)
	require.NoError(t, err)
	require.Len(t, res.GetMetric(), numSeries)
}

func Benchmark_Ingester_MetricsForLabelMatchers(b *testing.B) {
	var (
		userID              = "test"
		numSeries           = 10000
		numSamplesPerSeries = 60 * 6 // 6h on 1 sample per minute
		startTimestamp      = util.TimeToMillis(time.Now())
		step                = int64(60000) // 1 sample per minute
	)

	i := createIngesterWithSeries(b, userID, numSeries, numSamplesPerSeries, startTimestamp, step)
	ctx := user.InjectOrgID(context.Background(), "test")

	// Flush the ingester to ensure blocks have been compacted, so we'll test
	// fetching labels from blocks.
	i.Flush()

	b.ResetTimer()
	b.ReportAllocs()

	for n := 0; n < b.N; n++ {
		req := &client.MetricsForLabelMatchersRequest{
			StartTimestampMs: math.MinInt64,
			EndTimestampMs:   math.MaxInt64,
			MatchersSet: []*client.LabelMatchers{{Matchers: []*client.LabelMatcher{
				{Type: client.REGEX_MATCH, Name: model.MetricNameLabel, Value: "test.*"},
			}}},
		}

		res, err := i.MetricsForLabelMatchers(ctx, req)
		require.NoError(b, err)
		require.Len(b, res.GetMetric(), numSeries)
	}
}

// createIngesterWithSeries creates an ingester and push numSeries with numSamplesPerSeries each.
func createIngesterWithSeries(t testing.TB, userID string, numSeries, numSamplesPerSeries int, startTimestamp, step int64) *Ingester {
	const maxBatchSize = 1000

	// Create ingester.
	i, err := prepareIngesterWithBlocksStorage(t, defaultIngesterTestConfig(t), prometheus.NewRegistry())
	require.NoError(t, err)
	require.NoError(t, services.StartAndAwaitRunning(context.Background(), i))
	t.Cleanup(func() {
		require.NoError(t, services.StopAndAwaitTerminated(context.Background(), i))
	})

	// Wait until it's ACTIVE.
	test.Poll(t, 1*time.Second, ring.ACTIVE, func() interface{} {
		return i.lifecycler.GetState()
	})

	// Push fixtures.
	ctx := user.InjectOrgID(context.Background(), userID)

	for ts := startTimestamp; ts < startTimestamp+(step*int64(numSamplesPerSeries)); ts += step {
		for o := 0; o < numSeries; o += maxBatchSize {
			batchSize := min(maxBatchSize, numSeries-o)

			// Generate metrics and samples (1 for each series).
			metrics := make([]labels.Labels, 0, batchSize)
			samples := make([]cortexpb.Sample, 0, batchSize)

			for s := 0; s < batchSize; s++ {
				metrics = append(metrics, labels.Labels{
					{Name: labels.MetricName, Value: fmt.Sprintf("test_%d", o+s)},
				})

				samples = append(samples, cortexpb.Sample{
					TimestampMs: ts,
					Value:       1,
				})
			}

			// Send metrics to the ingester.
			req := cortexpb.ToWriteRequest(metrics, samples, nil, nil, cortexpb.API)
			_, err := i.Push(ctx, req)
			require.NoError(t, err)
		}
	}

	return i
}

func TestIngester_QueryStream(t *testing.T) {
	// Create ingester.
	cfg := defaultIngesterTestConfig(t)

	for _, enc := range encodings {
		t.Run(enc.String(), func(t *testing.T) {
			i, err := prepareIngesterWithBlocksStorage(t, cfg, prometheus.NewRegistry())
			require.NoError(t, err)
			require.NoError(t, services.StartAndAwaitRunning(context.Background(), i))
			defer services.StopAndAwaitTerminated(context.Background(), i) //nolint:errcheck

			// Wait until it's ACTIVE.
			test.Poll(t, 1*time.Second, ring.ACTIVE, func() interface{} {
				return i.lifecycler.GetState()
			})

			// Push series.
			ctx := user.InjectOrgID(context.Background(), userID)
			lbls := labels.Labels{{Name: labels.MetricName, Value: "foo"}}
			var (
				req                    *cortexpb.WriteRequest
				expectedResponseChunks *client.QueryStreamResponse
			)
			switch enc {
			case encoding.PrometheusXorChunk:
				req, expectedResponseChunks = mockWriteRequest(t, lbls, 123000, 456)
			case encoding.PrometheusHistogramChunk:
				req, expectedResponseChunks = mockHistogramWriteRequest(t, lbls, 123000, 456, false)
			case encoding.PrometheusFloatHistogramChunk:
				req, expectedResponseChunks = mockHistogramWriteRequest(t, lbls, 123000, 456, true)
			}
			_, err = i.Push(ctx, req)
			require.NoError(t, err)

			// Create a GRPC server used to query back the data.
			serv := grpc.NewServer(grpc.StreamInterceptor(middleware.StreamServerUserHeaderInterceptor))
			defer serv.GracefulStop()
			client.RegisterIngesterServer(serv, i)

			listener, err := net.Listen("tcp", "localhost:0")
			require.NoError(t, err)

			go func() {
				require.NoError(t, serv.Serve(listener))
			}()

			// Query back the series using GRPC streaming.
			c, err := client.MakeIngesterClient(listener.Addr().String(), defaultClientTestConfig())
			require.NoError(t, err)
			defer c.Close()

			queryRequest := &client.QueryRequest{
				StartTimestampMs: 0,
				EndTimestampMs:   200000,
				Matchers: []*client.LabelMatcher{{
					Type:  client.EQUAL,
					Name:  model.MetricNameLabel,
					Value: "foo",
				}},
			}

			chunksTest := func(t *testing.T) {
				s, err := c.QueryStream(ctx, queryRequest)
				require.NoError(t, err)

				count := 0
				var lastResp *client.QueryStreamResponse
				for {
					resp, err := s.Recv()
					if err == io.EOF {
						break
					}
					require.NoError(t, err)
					count += len(resp.Chunkseries)
					lastResp = resp
				}
				require.Equal(t, 1, count)
				require.Equal(t, expectedResponseChunks, lastResp)
			}

			t.Run("chunks", chunksTest)
		})
	}
}

func TestIngester_QueryStreamManySamplesChunks(t *testing.T) {
	// Create ingester.
	cfg := defaultIngesterTestConfig(t)

	reg := prometheus.NewRegistry()
	i, err := prepareIngesterWithBlocksStorage(t, cfg, reg)
	require.NoError(t, err)
	require.NoError(t, services.StartAndAwaitRunning(context.Background(), i))
	defer services.StopAndAwaitTerminated(context.Background(), i) //nolint:errcheck

	// Wait until it's ACTIVE.
	test.Poll(t, 1*time.Second, ring.ACTIVE, func() interface{} {
		return i.lifecycler.GetState()
	})

	// Push series.
	ctx := user.InjectOrgID(context.Background(), userID)

	const samplesCount = 1000000
	samples := make([]cortexpb.Sample, 0, samplesCount)

	for i := 0; i < samplesCount; i++ {
		samples = append(samples, cortexpb.Sample{
			Value:       float64(i),
			TimestampMs: int64(i),
		})
	}

	// 100k samples in chunks use about 154 KiB,
	_, err = i.Push(ctx, writeRequestSingleSeries(labels.Labels{{Name: labels.MetricName, Value: "foo"}, {Name: "l", Value: "1"}}, samples[0:100000]))
	require.NoError(t, err)

	// 1M samples in chunks use about 1.51 MiB,
	_, err = i.Push(ctx, writeRequestSingleSeries(labels.Labels{{Name: labels.MetricName, Value: "foo"}, {Name: "l", Value: "2"}}, samples))
	require.NoError(t, err)

	// 500k samples in chunks need 775 KiB,
	_, err = i.Push(ctx, writeRequestSingleSeries(labels.Labels{{Name: labels.MetricName, Value: "foo"}, {Name: "l", Value: "3"}}, samples[0:500000]))
	require.NoError(t, err)

	// Create a GRPC server used to query back the data.
	serv := grpc.NewServer(grpc.StreamInterceptor(middleware.StreamServerUserHeaderInterceptor))
	defer serv.GracefulStop()
	client.RegisterIngesterServer(serv, i)

	listener, err := net.Listen("tcp", "localhost:0")
	require.NoError(t, err)

	go func() {
		require.NoError(t, serv.Serve(listener))
	}()

	// Query back the series using GRPC streaming.
	c, err := client.MakeIngesterClient(listener.Addr().String(), defaultClientTestConfig())
	require.NoError(t, err)
	defer c.Close()

	s, err := c.QueryStream(ctx, &client.QueryRequest{
		StartTimestampMs: 0,
		EndTimestampMs:   samplesCount + 1,

		Matchers: []*client.LabelMatcher{{
			Type:  client.EQUAL,
			Name:  model.MetricNameLabel,
			Value: "foo",
		}},
	})
	require.NoError(t, err)

	recvMsgs := 0
	series := 0
	totalSamples := 0
	totalChunks := 0

	for {
		resp, err := s.Recv()
		if err == io.EOF {
			break
		}
		require.NoError(t, err)
		require.True(t, len(resp.Chunkseries) > 0) // No empty messages.

		recvMsgs++
		series += len(resp.Chunkseries)

		for _, ts := range resp.Chunkseries {
			for _, c := range ts.Chunks {
				enc := encoding.Encoding(c.Encoding).PromChunkEncoding()
				require.True(t, enc != chunkenc.EncNone)
				chk, err := chunkenc.FromData(enc, c.Data)
				require.NoError(t, err)
				totalSamples += chk.NumSamples()
			}
			totalChunks += len(ts.Chunks)
		}
	}

	// As ingester doesn't guarantee sorting of series, we can get 2 (100k + 500k in first, 1M in second)
	// or 3 messages (100k or 500k first, 1M second, and 500k or 100k last).

	require.True(t, 2 <= recvMsgs && recvMsgs <= 3)
	require.Equal(t, 3, series)
	require.Equal(t, 100000+500000+samplesCount, totalSamples)
	require.Equal(t, 13335, totalChunks)
	require.NoError(t, testutil.GatherAndCompare(reg, bytes.NewBufferString(`
		# HELP cortex_ingester_queried_chunks The total number of chunks returned from queries.
		# TYPE cortex_ingester_queried_chunks histogram
		cortex_ingester_queried_chunks_bucket{le="10"} 0
		cortex_ingester_queried_chunks_bucket{le="80"} 0
		cortex_ingester_queried_chunks_bucket{le="640"} 0
		cortex_ingester_queried_chunks_bucket{le="5120"} 0
		cortex_ingester_queried_chunks_bucket{le="40960"} 1
		cortex_ingester_queried_chunks_bucket{le="327680"} 1
		cortex_ingester_queried_chunks_bucket{le="2.62144e+06"} 1
		cortex_ingester_queried_chunks_bucket{le="+Inf"} 1
		cortex_ingester_queried_chunks_sum 13335
		cortex_ingester_queried_chunks_count 1
	`), `cortex_ingester_queried_chunks`))
}

func writeRequestSingleSeries(lbls labels.Labels, samples []cortexpb.Sample) *cortexpb.WriteRequest {
	req := &cortexpb.WriteRequest{
		Source: cortexpb.API,
	}

	ts := cortexpb.TimeSeries{}
	ts.Labels = cortexpb.FromLabelsToLabelAdapters(lbls)
	ts.Samples = samples
	req.Timeseries = append(req.Timeseries, cortexpb.PreallocTimeseries{TimeSeries: &ts})

	return req
}

type mockMetricsForLabelMatchersStreamServer struct {
	grpc.ServerStream
	ctx context.Context
	res client.MetricsForLabelMatchersStreamResponse
}

func (m *mockMetricsForLabelMatchersStreamServer) Send(response *client.MetricsForLabelMatchersStreamResponse) error {
	m.res.Metric = append(m.res.Metric, response.Metric...)
	return nil
}

func (m *mockMetricsForLabelMatchersStreamServer) Context() context.Context {
	return m.ctx
}

type wrappedExpandedPostingsCache struct {
	cortex_tsdb.ExpandedPostingsCache

	purgeDelay time.Duration
}

func (w *wrappedExpandedPostingsCache) PurgeExpiredItems() {
	time.Sleep(w.purgeDelay)
	w.ExpandedPostingsCache.PurgeExpiredItems()
}

type mockQueryStreamServer struct {
	grpc.ServerStream
	ctx context.Context

	series []client.TimeSeriesChunk
}

func (m *mockQueryStreamServer) Send(response *client.QueryStreamResponse) error {
	m.series = append(m.series, response.Chunkseries...)
	return nil
}

func (m *mockQueryStreamServer) Context() context.Context {
	return m.ctx
}

func BenchmarkIngester_QueryStream_Chunks(b *testing.B) {
	tc := []struct {
		samplesCount, seriesCount int
	}{
		{samplesCount: 10, seriesCount: 10},
		{samplesCount: 10, seriesCount: 50},
		{samplesCount: 10, seriesCount: 100},
		{samplesCount: 50, seriesCount: 10},
		{samplesCount: 50, seriesCount: 50},
		{samplesCount: 50, seriesCount: 100},
	}

	for _, c := range tc {
		b.Run(fmt.Sprintf("samplesCount=%v; seriesCount=%v", c.samplesCount, c.seriesCount), func(b *testing.B) {
			benchmarkQueryStream(b, c.samplesCount, c.seriesCount)
		})
	}
}

func benchmarkQueryStream(b *testing.B, samplesCount, seriesCount int) {
	cfg := defaultIngesterTestConfig(b)

	// Create ingester.
	i, err := prepareIngesterWithBlocksStorage(b, cfg, prometheus.NewRegistry())
	require.NoError(b, err)
	require.NoError(b, services.StartAndAwaitRunning(context.Background(), i))
	defer services.StopAndAwaitTerminated(context.Background(), i) //nolint:errcheck

	// Wait until it's ACTIVE.
	test.Poll(b, 1*time.Second, ring.ACTIVE, func() interface{} {
		return i.lifecycler.GetState()
	})

	// Push series.
	ctx := user.InjectOrgID(context.Background(), userID)

	samples := make([]cortexpb.Sample, 0, samplesCount)

	for i := 0; i < samplesCount; i++ {
		samples = append(samples, cortexpb.Sample{
			Value:       float64(i),
			TimestampMs: int64(i),
		})
	}

	for s := 0; s < seriesCount; s++ {
		_, err = i.Push(ctx, writeRequestSingleSeries(labels.Labels{{Name: labels.MetricName, Value: "foo"}, {Name: "l", Value: strconv.Itoa(s)}}, samples))
		require.NoError(b, err)
	}

	req := &client.QueryRequest{
		StartTimestampMs: 0,
		EndTimestampMs:   int64(samplesCount + 1),

		Matchers: []*client.LabelMatcher{{
			Type:  client.EQUAL,
			Name:  model.MetricNameLabel,
			Value: "foo",
		}},
	}

	mockStream := &mockQueryStreamServer{ctx: ctx}

	b.ResetTimer()
	b.ReportAllocs()

	for ix := 0; ix < b.N; ix++ {
		err := i.QueryStream(req, mockStream)
		require.NoError(b, err)
	}
}

func mockWriteRequest(t *testing.T, lbls labels.Labels, value float64, timestampMs int64) (*cortexpb.WriteRequest, *client.QueryStreamResponse) {
	samples := []cortexpb.Sample{
		{
			TimestampMs: timestampMs,
			Value:       value,
		},
	}

	req := cortexpb.ToWriteRequest([]labels.Labels{lbls}, samples, nil, nil, cortexpb.API)

	chunk := chunkenc.NewXORChunk()
	app, err := chunk.Appender()
	require.NoError(t, err)
	app.Append(timestampMs, value)
	chunk.Compact()

	expectedQueryStreamResChunks := &client.QueryStreamResponse{
		Chunkseries: []client.TimeSeriesChunk{
			{
				Labels: cortexpb.FromLabelsToLabelAdapters(lbls),
				Chunks: []client.Chunk{
					{
						StartTimestampMs: timestampMs,
						EndTimestampMs:   timestampMs,
						Encoding:         int32(encoding.PrometheusXorChunk),
						Data:             chunk.Bytes(),
					},
				},
			},
		},
	}

	return req, expectedQueryStreamResChunks
}

func mockHistogramWriteRequest(t *testing.T, lbls labels.Labels, value int, timestampMs int64, float bool) (*cortexpb.WriteRequest, *client.QueryStreamResponse) {
	var (
		histograms []cortexpb.Histogram
		h          *histogram.Histogram
		fh         *histogram.FloatHistogram
		c          chunkenc.Chunk
	)
	if float {
		fh = tsdbutil.GenerateTestFloatHistogram(value)
		histograms = []cortexpb.Histogram{
			cortexpb.FloatHistogramToHistogramProto(timestampMs, fh),
		}
		c = chunkenc.NewFloatHistogramChunk()
	} else {
		h = tsdbutil.GenerateTestHistogram(value)
		histograms = []cortexpb.Histogram{
			cortexpb.HistogramToHistogramProto(timestampMs, h),
		}
		c = chunkenc.NewHistogramChunk()
	}

	app, err := c.Appender()
	require.NoError(t, err)
	if float {
		_, _, _, err = app.AppendFloatHistogram(nil, timestampMs, fh, true)
	} else {
		_, _, _, err = app.AppendHistogram(nil, timestampMs, h, true)
	}
	require.NoError(t, err)
	c.Compact()

	req := cortexpb.ToWriteRequest([]labels.Labels{lbls}, nil, nil, histograms, cortexpb.API)
	enc := int32(encoding.PrometheusHistogramChunk)
	if float {
		enc = int32(encoding.PrometheusFloatHistogramChunk)
	}
	expectedQueryStreamResChunks := &client.QueryStreamResponse{
		Chunkseries: []client.TimeSeriesChunk{
			{
				Labels: cortexpb.FromLabelsToLabelAdapters(lbls),
				Chunks: []client.Chunk{
					{
						StartTimestampMs: timestampMs,
						EndTimestampMs:   timestampMs,
						Encoding:         enc,
						Data:             c.Bytes(),
					},
				},
			},
		},
	}

	return req, expectedQueryStreamResChunks
}

func prepareIngesterWithBlocksStorage(t testing.TB, ingesterCfg Config, registerer prometheus.Registerer) (*Ingester, error) {
	return prepareIngesterWithBlocksStorageAndLimits(t, ingesterCfg, defaultLimitsTestConfig(), nil, "", registerer, true)
}

func prepareIngesterWithBlocksStorageAndLimits(t testing.TB, ingesterCfg Config, limits validation.Limits, tenantLimits validation.TenantLimits, dataDir string, registerer prometheus.Registerer, nativeHistograms bool) (*Ingester, error) {
	// Create a data dir if none has been provided.
	if dataDir == "" {
		dataDir = t.TempDir()
	}

	bucketDir := t.TempDir()

	overrides, err := validation.NewOverrides(limits, tenantLimits)
	if err != nil {
		return nil, err
	}

	ingesterCfg.BlocksStorageConfig.TSDB.Dir = dataDir
	ingesterCfg.BlocksStorageConfig.Bucket.Backend = "filesystem"
	ingesterCfg.BlocksStorageConfig.Bucket.Filesystem.Directory = bucketDir
	ingesterCfg.BlocksStorageConfig.TSDB.EnableNativeHistograms = nativeHistograms

	ingester, err := New(ingesterCfg, overrides, registerer, log.NewNopLogger())
	if err != nil {
		return nil, err
	}

	return ingester, nil
}

func TestIngester_OpenExistingTSDBOnStartup(t *testing.T) {
	t.Parallel()

	tests := map[string]struct {
		concurrency int
		setup       func(*testing.T, string)
		check       func(*testing.T, *Ingester)
		expectedErr string
	}{
		"should not load TSDB if the user directory is empty": {
			concurrency: 10,
			setup: func(t *testing.T, dir string) {
				require.NoError(t, os.Mkdir(filepath.Join(dir, "user0"), 0700))
			},
			check: func(t *testing.T, i *Ingester) {
				db, err := i.getTSDB("user0")
				require.Nil(t, db)
				require.ErrorIs(t, err, errNoUserDb)
			},
		},
		"should not load any TSDB if the root directory is empty": {
			concurrency: 10,
			setup:       func(t *testing.T, dir string) {},
			check: func(t *testing.T, i *Ingester) {
				require.Zero(t, len(i.TSDBState.dbs))
			},
		},
		"should not load any TSDB is the root directory is missing": {
			concurrency: 10,
			setup: func(t *testing.T, dir string) {
				require.NoError(t, os.Remove(dir))
			},
			check: func(t *testing.T, i *Ingester) {
				require.Zero(t, len(i.TSDBState.dbs))
			},
		},
		"should load TSDB for any non-empty user directory": {
			concurrency: 10,
			setup: func(t *testing.T, dir string) {
				require.NoError(t, os.MkdirAll(filepath.Join(dir, "user0", "dummy"), 0700))
				require.NoError(t, os.MkdirAll(filepath.Join(dir, "user1", "dummy"), 0700))
				require.NoError(t, os.Mkdir(filepath.Join(dir, "user2"), 0700))
			},
			check: func(t *testing.T, i *Ingester) {
				require.Equal(t, 2, len(i.TSDBState.dbs))
				db0, err := i.getTSDB("user0")
				require.NotNil(t, db0)
				require.Nil(t, err)
				db1, err := i.getTSDB("user1")
				require.NotNil(t, db1)
				require.Nil(t, err)
				db2, err := i.getTSDB("user2")
				require.Nil(t, db2)
				require.ErrorIs(t, err, errNoUserDb)
			},
		},
		"should load all TSDBs on concurrency < number of TSDBs": {
			concurrency: 2,
			setup: func(t *testing.T, dir string) {
				require.NoError(t, os.MkdirAll(filepath.Join(dir, "user0", "dummy"), 0700))
				require.NoError(t, os.MkdirAll(filepath.Join(dir, "user1", "dummy"), 0700))
				require.NoError(t, os.MkdirAll(filepath.Join(dir, "user2", "dummy"), 0700))
				require.NoError(t, os.MkdirAll(filepath.Join(dir, "user3", "dummy"), 0700))
				require.NoError(t, os.MkdirAll(filepath.Join(dir, "user4", "dummy"), 0700))
			},
			check: func(t *testing.T, i *Ingester) {
				require.Equal(t, 5, len(i.TSDBState.dbs))
				require.NotNil(t, getTSDB(t, i, "user0"))
				require.NotNil(t, getTSDB(t, i, "user1"))
				require.NotNil(t, getTSDB(t, i, "user2"))
				require.NotNil(t, getTSDB(t, i, "user3"))
				require.NotNil(t, getTSDB(t, i, "user4"))
			},
		},
		"should fail and rollback if an error occur while loading a TSDB on concurrency > number of TSDBs": {
			concurrency: 10,
			setup: func(t *testing.T, dir string) {
				// Create a fake TSDB on disk with an empty chunks head segment file (it's invalid unless
				// it's the last one and opening TSDB should fail).
				require.NoError(t, os.MkdirAll(filepath.Join(dir, "user0", "wal", ""), 0700))
				require.NoError(t, os.MkdirAll(filepath.Join(dir, "user0", "chunks_head", ""), 0700))
				require.NoError(t, os.WriteFile(filepath.Join(dir, "user0", "chunks_head", "00000001"), nil, 0700))
				require.NoError(t, os.WriteFile(filepath.Join(dir, "user0", "chunks_head", "00000002"), nil, 0700))

				require.NoError(t, os.MkdirAll(filepath.Join(dir, "user1", "dummy"), 0700))
			},
			check: func(t *testing.T, i *Ingester) {
				require.Equal(t, 0, len(i.TSDBState.dbs))
				db0, err := i.getTSDB("user0")
				require.ErrorIs(t, err, errNoUserDb)
				require.Nil(t, db0)
				db1, err := i.getTSDB("user1")
				require.ErrorIs(t, err, errNoUserDb)
				require.Nil(t, db1)
			},
			expectedErr: "unable to open TSDB for user user0",
		},
		"should fail and rollback if an error occur while loading a TSDB on concurrency < number of TSDBs": {
			concurrency: 2,
			setup: func(t *testing.T, dir string) {
				require.NoError(t, os.MkdirAll(filepath.Join(dir, "user0", "dummy"), 0700))
				require.NoError(t, os.MkdirAll(filepath.Join(dir, "user1", "dummy"), 0700))
				require.NoError(t, os.MkdirAll(filepath.Join(dir, "user3", "dummy"), 0700))
				require.NoError(t, os.MkdirAll(filepath.Join(dir, "user4", "dummy"), 0700))

				// Create a fake TSDB on disk with an empty chunks head segment file (it's invalid unless
				// it's the last one and opening TSDB should fail).
				require.NoError(t, os.MkdirAll(filepath.Join(dir, "user2", "wal", ""), 0700))
				require.NoError(t, os.MkdirAll(filepath.Join(dir, "user2", "chunks_head", ""), 0700))
				require.NoError(t, os.WriteFile(filepath.Join(dir, "user2", "chunks_head", "00000001"), nil, 0700))
				require.NoError(t, os.WriteFile(filepath.Join(dir, "user2", "chunks_head", "00000002"), nil, 0700))
			},
			check: func(t *testing.T, i *Ingester) {
				require.Equal(t, 0, len(i.TSDBState.dbs))
				db, err := i.getTSDB("user0")
				require.ErrorIs(t, err, errNoUserDb)
				require.Nil(t, db)
				db, err = i.getTSDB("user1")
				require.ErrorIs(t, err, errNoUserDb)
				require.Nil(t, db)
				db, err = i.getTSDB("user2")
				require.ErrorIs(t, err, errNoUserDb)
				require.Nil(t, db)
				db, err = i.getTSDB("user3")
				require.ErrorIs(t, err, errNoUserDb)
				require.Nil(t, db)
				db, err = i.getTSDB("user4")
				require.ErrorIs(t, err, errNoUserDb)
				require.Nil(t, db)
			},
			expectedErr: "unable to open TSDB for user user2",
		},
	}

	for name, test := range tests {
		testName := name
		testData := test
		t.Run(testName, func(t *testing.T) {
			limits := defaultLimitsTestConfig()

			overrides, err := validation.NewOverrides(limits, nil)
			require.NoError(t, err)

			// Create a temporary directory for TSDB
			tempDir := t.TempDir()

			ingesterCfg := defaultIngesterTestConfig(t)
			ingesterCfg.BlocksStorageConfig.TSDB.Dir = tempDir
			ingesterCfg.BlocksStorageConfig.TSDB.MaxTSDBOpeningConcurrencyOnStartup = testData.concurrency
			ingesterCfg.BlocksStorageConfig.Bucket.Backend = "s3"
			ingesterCfg.BlocksStorageConfig.Bucket.S3.Endpoint = "localhost"

			// setup the tsdbs dir
			testData.setup(t, tempDir)

			ingester, err := New(ingesterCfg, overrides, prometheus.NewRegistry(), log.NewNopLogger())
			require.NoError(t, err)

			startErr := services.StartAndAwaitRunning(context.Background(), ingester)
			if testData.expectedErr == "" {
				require.NoError(t, startErr)
			} else {
				require.Error(t, startErr)
				assert.Contains(t, startErr.Error(), testData.expectedErr)
			}

			defer services.StopAndAwaitTerminated(context.Background(), ingester) //nolint:errcheck
			testData.check(t, ingester)
		})
	}
}

func getTSDB(t *testing.T, i *Ingester, uId string) *userTSDB {
	db, err := i.getTSDB(uId)
	require.NoError(t, err)
	return db
}

func TestIngester_shipBlocks(t *testing.T) {
	testCases := map[string]struct {
		ss                   bucketindex.Status
		expectetNumberOfCall int
	}{
		"should ship blocks if status ok": {
			ss:                   bucketindex.Status{Version: bucketindex.IndexVersion1, Status: bucketindex.Ok},
			expectetNumberOfCall: 1,
		},
		"should not ship on cmk errors": {
			ss:                   bucketindex.Status{Version: bucketindex.IndexVersion1, Status: bucketindex.CustomerManagedKeyError},
			expectetNumberOfCall: 0,
		},
	}

	for name, tc := range testCases {
		t.Run(name, func(t *testing.T) {

			cfg := defaultIngesterTestConfig(t)
			cfg.LifecyclerConfig.JoinAfter = 0
			cfg.BlocksStorageConfig.TSDB.ShipConcurrency = 2

			// Create ingester
			i, err := prepareIngesterWithBlocksStorage(t, cfg, prometheus.NewRegistry())
			require.NoError(t, err)
			require.NoError(t, services.StartAndAwaitRunning(context.Background(), i))
			defer services.StopAndAwaitTerminated(context.Background(), i) //nolint:errcheck

			// Wait until it's ACTIVE
			test.Poll(t, 1*time.Second, ring.ACTIVE, func() interface{} {
				return i.lifecycler.GetState()
			})

			// Create the TSDB for 3 users and then replace the shipper with the mocked one
			mocks := []*shipperMock{}
			for _, userID := range []string{"user-1", "user-2", "user-3"} {
				bucketindex.WriteSyncStatus(context.Background(), i.TSDBState.bucket, userID, tc.ss, log.NewNopLogger())
				userDB, err := i.getOrCreateTSDB(userID, false)
				require.NoError(t, err)
				require.NotNil(t, userDB)

				m := &shipperMock{}
				m.On("Sync", mock.Anything).Return(0, nil)
				mocks = append(mocks, m)

				userDB.shipper = m
			}

			// Ship blocks and assert on the mocked shipper
			i.shipBlocks(context.Background(), nil)

			for _, m := range mocks {
				m.AssertNumberOfCalls(t, "Sync", tc.expectetNumberOfCall)
			}
		})
	}
}

func TestIngester_dontShipBlocksWhenTenantDeletionMarkerIsPresent(t *testing.T) {
	cfg := defaultIngesterTestConfig(t)
	cfg.LifecyclerConfig.JoinAfter = 0
	cfg.BlocksStorageConfig.TSDB.ShipConcurrency = 2

	// Create ingester
	i, err := prepareIngesterWithBlocksStorage(t, cfg, prometheus.NewRegistry())
	require.NoError(t, err)

	// Use in-memory bucket.
	bucket := objstore.NewInMemBucket()

	i.TSDBState.bucket = bucket
	require.NoError(t, services.StartAndAwaitRunning(context.Background(), i))
	defer services.StopAndAwaitTerminated(context.Background(), i) //nolint:errcheck

	// Wait until it's ACTIVE
	test.Poll(t, 1*time.Second, ring.ACTIVE, func() interface{} {
		return i.lifecycler.GetState()
	})

	pushSingleSampleWithMetadata(t, i)
	require.Equal(t, int64(1), i.TSDBState.seriesCount.Load())
	i.compactBlocks(context.Background(), true, nil)
	require.Equal(t, int64(0), i.TSDBState.seriesCount.Load())
	i.shipBlocks(context.Background(), nil)

	numObjects := len(bucket.Objects())
	require.NotZero(t, numObjects)

	require.NoError(t, cortex_tsdb.WriteTenantDeletionMark(context.Background(), objstore.WithNoopInstr(bucket), userID, cortex_tsdb.NewTenantDeletionMark(time.Now())))
	numObjects++ // For deletion marker

	db, err := i.getTSDB(userID)
	require.NotNil(t, db)
	require.NoError(t, err)
	db.lastDeletionMarkCheck.Store(0)

	// After writing tenant deletion mark,
	pushSingleSampleWithMetadata(t, i)
	require.Equal(t, int64(1), i.TSDBState.seriesCount.Load())
	i.compactBlocks(context.Background(), true, nil)
	require.Equal(t, int64(0), i.TSDBState.seriesCount.Load())
	i.shipBlocks(context.Background(), nil)

	numObjectsAfterMarkingTenantForDeletion := len(bucket.Objects())
	require.Equal(t, numObjects, numObjectsAfterMarkingTenantForDeletion)
	require.Equal(t, tsdbTenantMarkedForDeletion, i.closeAndDeleteUserTSDBIfIdle(userID))
}

func TestIngester_seriesCountIsCorrectAfterClosingTSDBForDeletedTenant(t *testing.T) {
	cfg := defaultIngesterTestConfig(t)
	cfg.LifecyclerConfig.JoinAfter = 0
	cfg.BlocksStorageConfig.TSDB.ShipConcurrency = 2

	// Create ingester
	i, err := prepareIngesterWithBlocksStorage(t, cfg, prometheus.NewRegistry())
	require.NoError(t, err)

	// Use in-memory bucket.
	bucket := objstore.NewInMemBucket()

	// Write tenant deletion mark.
	require.NoError(t, cortex_tsdb.WriteTenantDeletionMark(context.Background(), objstore.WithNoopInstr(bucket), userID, cortex_tsdb.NewTenantDeletionMark(time.Now())))

	i.TSDBState.bucket = bucket
	require.NoError(t, services.StartAndAwaitRunning(context.Background(), i))
	defer services.StopAndAwaitTerminated(context.Background(), i) //nolint:errcheck

	// Wait until it's ACTIVE
	test.Poll(t, 1*time.Second, ring.ACTIVE, func() interface{} {
		return i.lifecycler.GetState()
	})

	pushSingleSampleWithMetadata(t, i)
	require.Equal(t, int64(1), i.TSDBState.seriesCount.Load())

	// We call shipBlocks to check for deletion marker (it happens inside this method).
	i.shipBlocks(context.Background(), nil)

	// Verify that tenant deletion mark was found.
	db, err := i.getTSDB(userID)
	require.NotNil(t, db)
	require.NoError(t, err)
	require.True(t, db.deletionMarkFound.Load())

	// If we try to close TSDB now, it should succeed, even though TSDB is not idle and empty.
	require.Equal(t, uint64(1), db.Head().NumSeries())
	require.Equal(t, tsdbTenantMarkedForDeletion, i.closeAndDeleteUserTSDBIfIdle(userID))

	// Closing should decrease series count.
	require.Equal(t, int64(0), i.TSDBState.seriesCount.Load())
}

func TestIngester_sholdUpdateCacheShippedBlocks(t *testing.T) {
	ctx := context.Background()
	cfg := defaultIngesterTestConfig(t)
	cfg.LifecyclerConfig.JoinAfter = 0
	cfg.BlocksStorageConfig.TSDB.ShipConcurrency = 2

	// Create ingester
	i, err := prepareIngesterWithBlocksStorage(t, cfg, prometheus.NewRegistry())
	require.NoError(t, err)

	require.NoError(t, services.StartAndAwaitRunning(ctx, i))
	defer services.StopAndAwaitTerminated(ctx, i) //nolint:errcheck

	// Wait until it's ACTIVE
	test.Poll(t, 1*time.Second, ring.ACTIVE, func() interface{} {
		return i.lifecycler.GetState()
	})

	mockUserShipper(t, i)

	// Mock the shipper meta (no blocks).
	db, err := i.getTSDB(userID)
	require.NoError(t, err)
	err = db.updateCachedShippedBlocks()
	require.NoError(t, err)

	require.Equal(t, len(db.getCachedShippedBlocks()), 0)
	shippedBlock, _ := ulid.Parse("01D78XZ44G0000000000000000")

	require.NoError(t, shipper.WriteMetaFile(log.NewNopLogger(), db.shipperMetadataFilePath, &shipper.Meta{
		Version:  shipper.MetaVersion1,
		Uploaded: []ulid.ULID{shippedBlock},
	}))

	err = db.updateCachedShippedBlocks()
	require.NoError(t, err)

	require.Equal(t, len(db.getCachedShippedBlocks()), 1)
}

func TestIngester_closeAndDeleteUserTSDBIfIdle_shouldNotCloseTSDBIfShippingIsInProgress(t *testing.T) {
	ctx := context.Background()
	cfg := defaultIngesterTestConfig(t)
	cfg.LifecyclerConfig.JoinAfter = 0
	cfg.BlocksStorageConfig.TSDB.ShipConcurrency = 2

	// Create ingester
	i, err := prepareIngesterWithBlocksStorage(t, cfg, prometheus.NewRegistry())
	require.NoError(t, err)

	require.NoError(t, services.StartAndAwaitRunning(ctx, i))
	defer services.StopAndAwaitTerminated(ctx, i) //nolint:errcheck

	// Wait until it's ACTIVE
	test.Poll(t, 1*time.Second, ring.ACTIVE, func() interface{} {
		return i.lifecycler.GetState()
	})

	// Mock the shipper to slow down Sync() execution.
	s := mockUserShipper(t, i)
	s.On("Sync", mock.Anything).Run(func(args mock.Arguments) {
		time.Sleep(3 * time.Second)
	}).Return(0, nil)

	// Mock the shipper meta (no blocks).
	db, err := i.getTSDB(userID)
	require.NoError(t, err)
	require.NoError(t, shipper.WriteMetaFile(log.NewNopLogger(), db.shipperMetadataFilePath, &shipper.Meta{
		Version: shipper.MetaVersion1,
	}))

	// Run blocks shipping in a separate go routine.
	go i.shipBlocks(ctx, nil)

	// Wait until shipping starts.
	test.Poll(t, 1*time.Second, activeShipping, func() interface{} {
		db.stateMtx.RLock()
		defer db.stateMtx.RUnlock()
		return db.state
	})
	assert.Equal(t, tsdbNotActive, i.closeAndDeleteUserTSDBIfIdle(userID))
}

func TestIngester_closingAndOpeningTsdbConcurrently(t *testing.T) {
	ctx := context.Background()
	cfg := defaultIngesterTestConfig(t)
	cfg.BlocksStorageConfig.TSDB.CloseIdleTSDBTimeout = 0 // Will not run the loop, but will allow us to close any TSDB fast.

	// Create ingester
	i, err := prepareIngesterWithBlocksStorage(t, cfg, prometheus.NewRegistry())
	require.NoError(t, err)

	require.NoError(t, services.StartAndAwaitRunning(ctx, i))
	defer services.StopAndAwaitTerminated(ctx, i) //nolint:errcheck

	// Wait until it's ACTIVE
	test.Poll(t, 1*time.Second, ring.ACTIVE, func() interface{} {
		return i.lifecycler.GetState()
	})

	_, err = i.getOrCreateTSDB(userID, false)
	require.NoError(t, err)

	iterations := 5000
	chanErr := make(chan error, 1)
	quit := make(chan bool)

	go func() {
		for {
			select {
			case <-quit:
				return
			default:
				_, err = i.getOrCreateTSDB(userID, false)
				if err != nil {
					chanErr <- err
				}
			}
		}
	}()

	for k := 0; k < iterations; k++ {
		i.closeAndDeleteUserTSDBIfIdle(userID)
	}

	select {
	case err := <-chanErr:
		assert.Fail(t, err.Error())
		quit <- true
	default:
		quit <- true
	}
}

func TestIngester_idleCloseEmptyTSDB(t *testing.T) {
	ctx := context.Background()
	cfg := defaultIngesterTestConfig(t)
	cfg.BlocksStorageConfig.TSDB.ShipInterval = 1 * time.Minute
	cfg.BlocksStorageConfig.TSDB.HeadCompactionInterval = 1 * time.Minute
	cfg.BlocksStorageConfig.TSDB.CloseIdleTSDBTimeout = 0 // Will not run the loop, but will allow us to close any TSDB fast.

	// Create ingester
	i, err := prepareIngesterWithBlocksStorage(t, cfg, prometheus.NewRegistry())
	require.NoError(t, err)

	require.NoError(t, services.StartAndAwaitRunning(ctx, i))
	defer services.StopAndAwaitTerminated(ctx, i) //nolint:errcheck

	// Wait until it's ACTIVE
	test.Poll(t, 1*time.Second, ring.ACTIVE, func() interface{} {
		return i.lifecycler.GetState()
	})

	db, err := i.getOrCreateTSDB(userID, true)
	require.NoError(t, err)
	require.NotNil(t, db)

	// Run compaction and shipping.
	i.compactBlocks(context.Background(), true, nil)
	i.shipBlocks(context.Background(), nil)

	// Make sure we can close completely empty TSDB without problems.
	require.Equal(t, tsdbIdleClosed, i.closeAndDeleteUserTSDBIfIdle(userID))

	// Verify that it was closed.
	db, err = i.getTSDB(userID)
	require.ErrorIs(t, err, errNoUserDb)
	require.Nil(t, db)

	// And we can recreate it again, if needed.
	db, err = i.getOrCreateTSDB(userID, true)
	require.NoError(t, err)
	require.NotNil(t, db)
}

type shipperMock struct {
	mock.Mock
}

// Sync mocks Shipper.Sync()
func (m *shipperMock) Sync(ctx context.Context) (uploaded int, err error) {
	args := m.Called(ctx)
	return args.Int(0), args.Error(1)
}

func TestIngester_invalidSamplesDontChangeLastUpdateTime(t *testing.T) {
	cfg := defaultIngesterTestConfig(t)
	cfg.LifecyclerConfig.JoinAfter = 0

	// Create ingester
	i, err := prepareIngesterWithBlocksStorage(t, cfg, prometheus.NewRegistry())
	require.NoError(t, err)

	require.NoError(t, services.StartAndAwaitRunning(context.Background(), i))
	defer services.StopAndAwaitTerminated(context.Background(), i) //nolint:errcheck

	// Wait until it's ACTIVE
	test.Poll(t, 1*time.Second, ring.ACTIVE, func() interface{} {
		return i.lifecycler.GetState()
	})

	ctx := user.InjectOrgID(context.Background(), userID)
	sampleTimestamp := int64(model.Now())

	{
		req, _ := mockWriteRequest(t, labels.Labels{{Name: labels.MetricName, Value: "test"}}, 0, sampleTimestamp)
		_, err = i.Push(ctx, req)
		require.NoError(t, err)
	}

	db, err := i.getTSDB(userID)
	require.NoError(t, err)
	lastUpdate := db.lastUpdate.Load()

	// Wait until 1 second passes.
	test.Poll(t, 1*time.Second, time.Now().Unix()+1, func() interface{} {
		return time.Now().Unix()
	})

	// Push another sample to the same metric and timestamp, with different value. We expect to get error.
	{
		req, _ := mockWriteRequest(t, labels.Labels{{Name: labels.MetricName, Value: "test"}}, 1, sampleTimestamp)
		_, err = i.Push(ctx, req)
		require.Error(t, err)
	}

	// Make sure last update hasn't changed.
	require.Equal(t, lastUpdate, db.lastUpdate.Load())
}

func TestIngester_flushing(t *testing.T) {
	for name, tc := range map[string]struct {
		setupIngester func(cfg *Config)
		action        func(t *testing.T, i *Ingester, reg *prometheus.Registry)
	}{
		"ingesterShutdown": {
			setupIngester: func(cfg *Config) {
				cfg.BlocksStorageConfig.TSDB.FlushBlocksOnShutdown = true
				cfg.BlocksStorageConfig.TSDB.KeepUserTSDBOpenOnShutdown = true
			},
			action: func(t *testing.T, i *Ingester, reg *prometheus.Registry) {
				pushSingleSampleWithMetadata(t, i)

				// Nothing shipped yet.
				require.NoError(t, testutil.GatherAndCompare(reg, bytes.NewBufferString(`
					# HELP cortex_ingester_shipper_uploads_total Total number of uploaded TSDB blocks
					# TYPE cortex_ingester_shipper_uploads_total counter
					cortex_ingester_shipper_uploads_total 0
				`), "cortex_ingester_shipper_uploads_total"))

				// Shutdown ingester. This triggers flushing of the block.
				require.NoError(t, services.StopAndAwaitTerminated(context.Background(), i))

				verifyCompactedHead(t, i, true)

				// Verify that block has been shipped.
				require.NoError(t, testutil.GatherAndCompare(reg, bytes.NewBufferString(`
					# HELP cortex_ingester_shipper_uploads_total Total number of uploaded TSDB blocks
					# TYPE cortex_ingester_shipper_uploads_total counter
					cortex_ingester_shipper_uploads_total 1
				`), "cortex_ingester_shipper_uploads_total"))
			},
		},

		"shutdownHandler": {
			setupIngester: func(cfg *Config) {
				cfg.BlocksStorageConfig.TSDB.FlushBlocksOnShutdown = false
				cfg.BlocksStorageConfig.TSDB.KeepUserTSDBOpenOnShutdown = true
			},

			action: func(t *testing.T, i *Ingester, reg *prometheus.Registry) {
				pushSingleSampleWithMetadata(t, i)

				// Nothing shipped yet.
				require.NoError(t, testutil.GatherAndCompare(reg, bytes.NewBufferString(`
		# HELP cortex_ingester_shipper_uploads_total Total number of uploaded TSDB blocks
		# TYPE cortex_ingester_shipper_uploads_total counter
		cortex_ingester_shipper_uploads_total 0
	`), "cortex_ingester_shipper_uploads_total"))

				i.ShutdownHandler(httptest.NewRecorder(), httptest.NewRequest("POST", "/shutdown", nil))

				verifyCompactedHead(t, i, true)
				require.NoError(t, testutil.GatherAndCompare(reg, bytes.NewBufferString(`
		# HELP cortex_ingester_shipper_uploads_total Total number of uploaded TSDB blocks
		# TYPE cortex_ingester_shipper_uploads_total counter
		cortex_ingester_shipper_uploads_total 1
	`), "cortex_ingester_shipper_uploads_total"))
			},
		},

		"flushHandler": {
			setupIngester: func(cfg *Config) {
				cfg.BlocksStorageConfig.TSDB.FlushBlocksOnShutdown = false
			},

			action: func(t *testing.T, i *Ingester, reg *prometheus.Registry) {
				pushSingleSampleWithMetadata(t, i)

				// Nothing shipped yet.
				require.NoError(t, testutil.GatherAndCompare(reg, bytes.NewBufferString(`
					# HELP cortex_ingester_shipper_uploads_total Total number of uploaded TSDB blocks
					# TYPE cortex_ingester_shipper_uploads_total counter
					cortex_ingester_shipper_uploads_total 0
				`), "cortex_ingester_shipper_uploads_total"))

				// Using wait=true makes this a synchronous call.
				i.FlushHandler(httptest.NewRecorder(), httptest.NewRequest("POST", "/flush?wait=true", nil))

				verifyCompactedHead(t, i, true)
				require.NoError(t, testutil.GatherAndCompare(reg, bytes.NewBufferString(`
					# HELP cortex_ingester_shipper_uploads_total Total number of uploaded TSDB blocks
					# TYPE cortex_ingester_shipper_uploads_total counter
					cortex_ingester_shipper_uploads_total 1
				`), "cortex_ingester_shipper_uploads_total"))
			},
		},

		"flushHandlerWithListOfTenants": {
			setupIngester: func(cfg *Config) {
				cfg.BlocksStorageConfig.TSDB.FlushBlocksOnShutdown = false
			},

			action: func(t *testing.T, i *Ingester, reg *prometheus.Registry) {
				pushSingleSampleWithMetadata(t, i)

				// Nothing shipped yet.
				require.NoError(t, testutil.GatherAndCompare(reg, bytes.NewBufferString(`
					# HELP cortex_ingester_shipper_uploads_total Total number of uploaded TSDB blocks
					# TYPE cortex_ingester_shipper_uploads_total counter
					cortex_ingester_shipper_uploads_total 0
				`), "cortex_ingester_shipper_uploads_total"))

				users := url.Values{}
				users.Add(tenantParam, "unknown-user")
				users.Add(tenantParam, "another-unknown-user")

				// Using wait=true makes this a synchronous call.
				i.FlushHandler(httptest.NewRecorder(), httptest.NewRequest("POST", "/flush?wait=true&"+users.Encode(), nil))

				// Still nothing shipped or compacted.
				require.NoError(t, testutil.GatherAndCompare(reg, bytes.NewBufferString(`
					# HELP cortex_ingester_shipper_uploads_total Total number of uploaded TSDB blocks
					# TYPE cortex_ingester_shipper_uploads_total counter
					cortex_ingester_shipper_uploads_total 0
				`), "cortex_ingester_shipper_uploads_total"))
				verifyCompactedHead(t, i, false)

				users = url.Values{}
				users.Add(tenantParam, "different-user")
				users.Add(tenantParam, userID) // Our user
				users.Add(tenantParam, "yet-another-user")

				i.FlushHandler(httptest.NewRecorder(), httptest.NewRequest("POST", "/flush?wait=true&"+users.Encode(), nil))

				verifyCompactedHead(t, i, true)
				require.NoError(t, testutil.GatherAndCompare(reg, bytes.NewBufferString(`
					# HELP cortex_ingester_shipper_uploads_total Total number of uploaded TSDB blocks
					# TYPE cortex_ingester_shipper_uploads_total counter
					cortex_ingester_shipper_uploads_total 1
				`), "cortex_ingester_shipper_uploads_total"))
			},
		},

		"flushMultipleBlocksWithDataSpanning3Days": {
			setupIngester: func(cfg *Config) {
				cfg.BlocksStorageConfig.TSDB.FlushBlocksOnShutdown = false
			},

			action: func(t *testing.T, i *Ingester, reg *prometheus.Registry) {
				// Pushing 5 samples, spanning over 3 days.
				// First block
				pushSingleSampleAtTime(t, i, 23*time.Hour.Milliseconds())
				pushSingleSampleAtTime(t, i, 24*time.Hour.Milliseconds()-1)

				// Second block
				pushSingleSampleAtTime(t, i, 24*time.Hour.Milliseconds()+1)
				pushSingleSampleAtTime(t, i, 25*time.Hour.Milliseconds())

				// Third block, far in the future.
				pushSingleSampleAtTime(t, i, 50*time.Hour.Milliseconds())

				// Nothing shipped yet.
				require.NoError(t, testutil.GatherAndCompare(reg, bytes.NewBufferString(`
					# HELP cortex_ingester_shipper_uploads_total Total number of uploaded TSDB blocks
					# TYPE cortex_ingester_shipper_uploads_total counter
					cortex_ingester_shipper_uploads_total 0
				`), "cortex_ingester_shipper_uploads_total"))

				i.FlushHandler(httptest.NewRecorder(), httptest.NewRequest("POST", "/flush?wait=true", nil))

				verifyCompactedHead(t, i, true)

				require.NoError(t, testutil.GatherAndCompare(reg, bytes.NewBufferString(`
					# HELP cortex_ingester_shipper_uploads_total Total number of uploaded TSDB blocks
					# TYPE cortex_ingester_shipper_uploads_total counter
					cortex_ingester_shipper_uploads_total 3
				`), "cortex_ingester_shipper_uploads_total"))

				userDB, err := i.getTSDB(userID)
				require.NoError(t, err)
				require.NotNil(t, userDB)

				blocks := userDB.Blocks()
				require.Equal(t, 3, len(blocks))
				require.Equal(t, 23*time.Hour.Milliseconds(), blocks[0].Meta().MinTime)
				require.Equal(t, 24*time.Hour.Milliseconds(), blocks[0].Meta().MaxTime) // Block maxt is exclusive.

				require.Equal(t, 24*time.Hour.Milliseconds()+1, blocks[1].Meta().MinTime)
				require.Equal(t, 26*time.Hour.Milliseconds(), blocks[1].Meta().MaxTime)

				require.Equal(t, 50*time.Hour.Milliseconds()+1, blocks[2].Meta().MaxTime) // Block maxt is exclusive.
			},
		},
	} {
		t.Run(name, func(t *testing.T) {
			cfg := defaultIngesterTestConfig(t)
			cfg.LifecyclerConfig.JoinAfter = 0
			cfg.BlocksStorageConfig.TSDB.ShipConcurrency = 1
			cfg.BlocksStorageConfig.TSDB.ShipInterval = 1 * time.Minute // Long enough to not be reached during the test.

			if tc.setupIngester != nil {
				tc.setupIngester(&cfg)
			}

			// Create ingester
			reg := prometheus.NewPedanticRegistry()
			i, err := prepareIngesterWithBlocksStorage(t, cfg, reg)
			require.NoError(t, err)

			require.NoError(t, services.StartAndAwaitRunning(context.Background(), i))
			t.Cleanup(func() {
				_ = services.StopAndAwaitTerminated(context.Background(), i)
			})

			// Wait until it's ACTIVE
			test.Poll(t, 1*time.Second, ring.ACTIVE, func() interface{} {
				return i.lifecycler.GetState()
			})

			// mock user's shipper
			tc.action(t, i, reg)
		})
	}
}

func TestIngester_ForFlush(t *testing.T) {
	cfg := defaultIngesterTestConfig(t)
	cfg.LifecyclerConfig.JoinAfter = 0
	cfg.BlocksStorageConfig.TSDB.ShipConcurrency = 1
	cfg.BlocksStorageConfig.TSDB.ShipInterval = 10 * time.Minute // Long enough to not be reached during the test.

	// Create ingester
	reg := prometheus.NewPedanticRegistry()
	i, err := prepareIngesterWithBlocksStorage(t, cfg, reg)
	require.NoError(t, err)

	require.NoError(t, services.StartAndAwaitRunning(context.Background(), i))
	t.Cleanup(func() {
		_ = services.StopAndAwaitTerminated(context.Background(), i)
	})

	// Wait until it's ACTIVE
	test.Poll(t, 1*time.Second, ring.ACTIVE, func() interface{} {
		return i.lifecycler.GetState()
	})

	// Push some data.
	pushSingleSampleWithMetadata(t, i)

	// Stop ingester.
	require.NoError(t, services.StopAndAwaitTerminated(context.Background(), i))

	// Nothing shipped yet.
	require.NoError(t, testutil.GatherAndCompare(reg, bytes.NewBufferString(`
		# HELP cortex_ingester_shipper_uploads_total Total number of uploaded TSDB blocks
		# TYPE cortex_ingester_shipper_uploads_total counter
		cortex_ingester_shipper_uploads_total 0
	`), "cortex_ingester_shipper_uploads_total"))

	// Restart ingester in "For Flusher" mode. We reuse the same config (esp. same dir)
	reg = prometheus.NewPedanticRegistry()
	i, err = NewForFlusher(i.cfg, i.limits, reg, log.NewNopLogger())
	require.NoError(t, err)
	require.NoError(t, services.StartAndAwaitRunning(context.Background(), i))

	// Our single sample should be reloaded from WAL
	verifyCompactedHead(t, i, false)
	i.Flush()

	// Head should be empty after flushing.
	verifyCompactedHead(t, i, true)

	// Verify that block has been shipped.
	require.NoError(t, testutil.GatherAndCompare(reg, bytes.NewBufferString(`
		# HELP cortex_ingester_shipper_uploads_total Total number of uploaded TSDB blocks
		# TYPE cortex_ingester_shipper_uploads_total counter
		cortex_ingester_shipper_uploads_total 1
	`), "cortex_ingester_shipper_uploads_total"))

	require.NoError(t, services.StopAndAwaitTerminated(context.Background(), i))
}

func mockUserShipper(t *testing.T, i *Ingester) *shipperMock {
	m := &shipperMock{}
	userDB, err := i.getOrCreateTSDB(userID, false)
	require.NoError(t, err)
	require.NotNil(t, userDB)

	userDB.shipper = m
	return m
}

func Test_Ingester_UserStats(t *testing.T) {
	series := []struct {
		lbls      labels.Labels
		value     float64
		timestamp int64
	}{
		{labels.Labels{{Name: labels.MetricName, Value: "test_1"}, {Name: "status", Value: "200"}, {Name: "route", Value: "get_user"}}, 1, 100000},
		{labels.Labels{{Name: labels.MetricName, Value: "test_1"}, {Name: "status", Value: "500"}, {Name: "route", Value: "get_user"}}, 1, 110000},
		{labels.Labels{{Name: labels.MetricName, Value: "test_2"}}, 2, 200000},
	}

	// Create ingester
	i, err := prepareIngesterWithBlocksStorage(t, defaultIngesterTestConfig(t), prometheus.NewRegistry())
	require.NoError(t, err)
	require.NoError(t, services.StartAndAwaitRunning(context.Background(), i))
	defer services.StopAndAwaitTerminated(context.Background(), i) //nolint:errcheck

	// Wait until it's ACTIVE
	test.Poll(t, 1*time.Second, ring.ACTIVE, func() interface{} {
		return i.lifecycler.GetState()
	})

	// Push series
	ctx := user.InjectOrgID(context.Background(), "test")

	for _, series := range series {
		req, _ := mockWriteRequest(t, series.lbls, series.value, series.timestamp)
		_, err := i.Push(ctx, req)
		require.NoError(t, err)
	}

	// force update statistics
	for _, db := range i.TSDBState.dbs {
		db.ingestedAPISamples.Tick()
		db.ingestedRuleSamples.Tick()
	}

	// Get label names
	res, err := i.UserStats(ctx, &client.UserStatsRequest{})
	require.NoError(t, err)
	assert.InDelta(t, 0.2, res.ApiIngestionRate, 0.0001)
	assert.InDelta(t, float64(0), res.RuleIngestionRate, 0.0001)
	assert.Equal(t, uint64(3), res.NumSeries)
}

func Test_Ingester_AllUserStats(t *testing.T) {
	series := []struct {
		user      string
		lbls      labels.Labels
		value     float64
		timestamp int64
	}{
		{"user-1", labels.Labels{{Name: labels.MetricName, Value: "test_1_1"}, {Name: "status", Value: "200"}, {Name: "route", Value: "get_user"}}, 1, 100000},
		{"user-1", labels.Labels{{Name: labels.MetricName, Value: "test_1_1"}, {Name: "status", Value: "500"}, {Name: "route", Value: "get_user"}}, 1, 110000},
		{"user-1", labels.Labels{{Name: labels.MetricName, Value: "test_1_2"}}, 2, 200000},
		{"user-2", labels.Labels{{Name: labels.MetricName, Value: "test_2_1"}}, 2, 200000},
		{"user-2", labels.Labels{{Name: labels.MetricName, Value: "test_2_2"}}, 2, 200000},
	}

	// Create ingester
	i, err := prepareIngesterWithBlocksStorage(t, defaultIngesterTestConfig(t), prometheus.NewRegistry())
	require.NoError(t, err)
	require.NoError(t, services.StartAndAwaitRunning(context.Background(), i))
	defer services.StopAndAwaitTerminated(context.Background(), i) //nolint:errcheck

	// Wait until it's ACTIVE
	test.Poll(t, 1*time.Second, ring.ACTIVE, func() interface{} {
		return i.lifecycler.GetState()
	})
	for _, series := range series {
		ctx := user.InjectOrgID(context.Background(), series.user)
		req, _ := mockWriteRequest(t, series.lbls, series.value, series.timestamp)
		_, err := i.Push(ctx, req)
		require.NoError(t, err)
	}

	// force update statistics
	for _, db := range i.TSDBState.dbs {
		db.ingestedAPISamples.Tick()
		db.ingestedRuleSamples.Tick()
	}

	// Get label names
	res, err := i.AllUserStats(context.Background(), &client.UserStatsRequest{})
	require.NoError(t, err)

	expect := []*client.UserIDStatsResponse{
		{
			UserId: "user-1",
			Data: &client.UserStatsResponse{
				IngestionRate:     0.2,
				NumSeries:         3,
				ApiIngestionRate:  0.2,
				RuleIngestionRate: 0,
				ActiveSeries:      3,
				LoadedBlocks:      0,
			},
		},
		{
			UserId: "user-2",
			Data: &client.UserStatsResponse{
				IngestionRate:     0.13333333333333333,
				NumSeries:         2,
				ApiIngestionRate:  0.13333333333333333,
				RuleIngestionRate: 0,
				ActiveSeries:      2,
				LoadedBlocks:      0,
			},
		},
	}
	assert.ElementsMatch(t, expect, res.Stats)
}

func Test_Ingester_AllUserStatsHandler(t *testing.T) {
	series := []struct {
		user      string
		lbls      labels.Labels
		value     float64
		timestamp int64
	}{
		{"user-1", labels.Labels{{Name: labels.MetricName, Value: "test_1_1"}, {Name: "status", Value: "200"}, {Name: "route", Value: "get_user"}}, 1, 100000},
		{"user-1", labels.Labels{{Name: labels.MetricName, Value: "test_1_1"}, {Name: "status", Value: "500"}, {Name: "route", Value: "get_user"}}, 1, 110000},
		{"user-1", labels.Labels{{Name: labels.MetricName, Value: "test_1_2"}}, 2, 200000},
		{"user-2", labels.Labels{{Name: labels.MetricName, Value: "test_2_1"}}, 2, 200000},
		{"user-2", labels.Labels{{Name: labels.MetricName, Value: "test_2_2"}}, 2, 200000},
	}

	// Create ingester
	i, err := prepareIngesterWithBlocksStorage(t, defaultIngesterTestConfig(t), prometheus.NewRegistry())
	require.NoError(t, err)
	require.NoError(t, services.StartAndAwaitRunning(context.Background(), i))
	defer services.StopAndAwaitTerminated(context.Background(), i) //nolint:errcheck

	// Wait until it's ACTIVE
	test.Poll(t, 1*time.Second, ring.ACTIVE, func() interface{} {
		return i.lifecycler.GetState()
	})
	for _, series := range series {
		ctx := user.InjectOrgID(context.Background(), series.user)
		req, _ := mockWriteRequest(t, series.lbls, series.value, series.timestamp)
		_, err := i.Push(ctx, req)
		require.NoError(t, err)
	}

	// Force compaction to test loaded blocks
	compactionCallbackCh := make(chan struct{})
	i.TSDBState.forceCompactTrigger <- requestWithUsersAndCallback{users: nil, callback: compactionCallbackCh}
	<-compactionCallbackCh

	// force update statistics
	for _, db := range i.TSDBState.dbs {
		db.ingestedAPISamples.Tick()
		db.ingestedRuleSamples.Tick()
	}

	// Get label names
	response := httptest.NewRecorder()
	request := httptest.NewRequest("GET", "/all_user_stats", nil)
	request.Header.Add("Accept", "application/json")
	i.AllUserStatsHandler(response, request)
	var resp UserStatsByTimeseries
	err = json.Unmarshal(response.Body.Bytes(), &resp)
	require.NoError(t, err)

	expect := UserStatsByTimeseries{
		{
			UserID: "user-1",
			UserStats: UserStats{
				IngestionRate:     0.2,
				NumSeries:         0,
				APIIngestionRate:  0.2,
				RuleIngestionRate: 0,
				ActiveSeries:      3,
				LoadedBlocks:      1,
			},
		},
		{
			UserID: "user-2",
			UserStats: UserStats{
				IngestionRate:     0.13333333333333333,
				NumSeries:         0,
				APIIngestionRate:  0.13333333333333333,
				RuleIngestionRate: 0,
				ActiveSeries:      2,
				LoadedBlocks:      1,
			},
		},
	}
	assert.ElementsMatch(t, expect, resp)
}

func TestIngesterCompactIdleBlock(t *testing.T) {
	cfg := defaultIngesterTestConfig(t)
	cfg.LifecyclerConfig.JoinAfter = 0
	cfg.BlocksStorageConfig.TSDB.ShipConcurrency = 1
	cfg.BlocksStorageConfig.TSDB.HeadCompactionInterval = 1 * time.Hour      // Long enough to not be reached during the test.
	cfg.BlocksStorageConfig.TSDB.HeadCompactionIdleTimeout = 1 * time.Second // Testing this.

	r := prometheus.NewRegistry()

	// Create ingester
	i, err := prepareIngesterWithBlocksStorage(t, cfg, r)
	require.NoError(t, err)

	require.NoError(t, services.StartAndAwaitRunning(context.Background(), i))
	t.Cleanup(func() {
		_ = services.StopAndAwaitTerminated(context.Background(), i)
	})

	// Wait until it's ACTIVE
	test.Poll(t, 1*time.Second, ring.ACTIVE, func() interface{} {
		return i.lifecycler.GetState()
	})

	pushSingleSampleWithMetadata(t, i)

	i.compactBlocks(context.Background(), false, nil)
	verifyCompactedHead(t, i, false)
	require.NoError(t, testutil.GatherAndCompare(r, strings.NewReader(`
		# HELP cortex_ingester_memory_series_created_total The total number of series that were created per user.
		# TYPE cortex_ingester_memory_series_created_total counter
		cortex_ingester_memory_series_created_total{user="1"} 1

		# HELP cortex_ingester_memory_series_removed_total The total number of series that were removed per user.
		# TYPE cortex_ingester_memory_series_removed_total counter
		cortex_ingester_memory_series_removed_total{user="1"} 0

		# HELP cortex_ingester_memory_users The current number of users in memory.
		# TYPE cortex_ingester_memory_users gauge
		cortex_ingester_memory_users 1
    `), memSeriesCreatedTotalName, memSeriesRemovedTotalName, "cortex_ingester_memory_users"))

	// wait one second (plus maximum jitter) -- TSDB is now idle.
	time.Sleep(time.Duration(float64(cfg.BlocksStorageConfig.TSDB.HeadCompactionIdleTimeout) * (1 + compactionIdleTimeoutJitter)))

	i.compactBlocks(context.Background(), false, nil)
	verifyCompactedHead(t, i, true)
	require.NoError(t, testutil.GatherAndCompare(r, strings.NewReader(`
		# HELP cortex_ingester_memory_series_created_total The total number of series that were created per user.
		# TYPE cortex_ingester_memory_series_created_total counter
		cortex_ingester_memory_series_created_total{user="1"} 1

		# HELP cortex_ingester_memory_series_removed_total The total number of series that were removed per user.
		# TYPE cortex_ingester_memory_series_removed_total counter
		cortex_ingester_memory_series_removed_total{user="1"} 1

		# HELP cortex_ingester_memory_users The current number of users in memory.
		# TYPE cortex_ingester_memory_users gauge
		cortex_ingester_memory_users 1
    `), memSeriesCreatedTotalName, memSeriesRemovedTotalName, "cortex_ingester_memory_users"))

	// Pushing another sample still works.
	pushSingleSampleWithMetadata(t, i)
	verifyCompactedHead(t, i, false)

	require.NoError(t, testutil.GatherAndCompare(r, strings.NewReader(`
		# HELP cortex_ingester_memory_series_created_total The total number of series that were created per user.
		# TYPE cortex_ingester_memory_series_created_total counter
		cortex_ingester_memory_series_created_total{user="1"} 2

		# HELP cortex_ingester_memory_series_removed_total The total number of series that were removed per user.
		# TYPE cortex_ingester_memory_series_removed_total counter
		cortex_ingester_memory_series_removed_total{user="1"} 1

		# HELP cortex_ingester_memory_users The current number of users in memory.
		# TYPE cortex_ingester_memory_users gauge
		cortex_ingester_memory_users 1
    `), memSeriesCreatedTotalName, memSeriesRemovedTotalName, "cortex_ingester_memory_users"))
}

func TestIngesterCompactAndCloseIdleTSDB(t *testing.T) {
	cfg := defaultIngesterTestConfig(t)
	cfg.LifecyclerConfig.JoinAfter = 0
	cfg.BlocksStorageConfig.TSDB.ShipInterval = 1 * time.Second // Required to enable shipping.
	cfg.BlocksStorageConfig.TSDB.ShipConcurrency = 1
	cfg.BlocksStorageConfig.TSDB.HeadCompactionInterval = 1 * time.Second
	cfg.BlocksStorageConfig.TSDB.HeadCompactionIdleTimeout = 1 * time.Second
	cfg.BlocksStorageConfig.TSDB.CloseIdleTSDBTimeout = 1 * time.Second
	cfg.BlocksStorageConfig.TSDB.CloseIdleTSDBInterval = 100 * time.Millisecond

	r := prometheus.NewRegistry()

	// Create ingester
	i, err := prepareIngesterWithBlocksStorage(t, cfg, r)
	require.NoError(t, err)

	require.NoError(t, services.StartAndAwaitRunning(context.Background(), i))
	t.Cleanup(func() {
		require.NoError(t, services.StopAndAwaitTerminated(context.Background(), i))
	})

	// Wait until it's ACTIVE
	test.Poll(t, 1*time.Second, ring.ACTIVE, func() interface{} {
		return i.lifecycler.GetState()
	})

	pushSingleSampleWithMetadata(t, i)
	i.updateActiveSeries(context.Background())

	require.Equal(t, int64(1), i.TSDBState.seriesCount.Load())

	userMetrics := []string{memSeriesCreatedTotalName, memSeriesRemovedTotalName, "cortex_ingester_active_series"}

	globalMetrics := []string{"cortex_ingester_memory_users", "cortex_ingester_memory_metadata"}
	metricsToCheck := append(userMetrics, globalMetrics...)

	require.NoError(t, testutil.GatherAndCompare(r, strings.NewReader(`
		# HELP cortex_ingester_memory_series_created_total The total number of series that were created per user.
		# TYPE cortex_ingester_memory_series_created_total counter
		cortex_ingester_memory_series_created_total{user="1"} 1

		# HELP cortex_ingester_memory_series_removed_total The total number of series that were removed per user.
		# TYPE cortex_ingester_memory_series_removed_total counter
		cortex_ingester_memory_series_removed_total{user="1"} 0

		# HELP cortex_ingester_memory_users The current number of users in memory.
		# TYPE cortex_ingester_memory_users gauge
		cortex_ingester_memory_users 1

		# HELP cortex_ingester_active_series Number of currently active series per user.
		# TYPE cortex_ingester_active_series gauge
		cortex_ingester_active_series{user="1"} 1

		# HELP cortex_ingester_memory_metadata The current number of metadata in memory.
		# TYPE cortex_ingester_memory_metadata gauge
		cortex_ingester_memory_metadata 1

		# HELP cortex_ingester_memory_metadata_created_total The total number of metadata that were created per user
		# TYPE cortex_ingester_memory_metadata_created_total counter
		cortex_ingester_memory_metadata_created_total{user="1"} 1
    `), metricsToCheck...))

	// Wait until TSDB has been closed and removed.
	test.Poll(t, 10*time.Second, 0, func() interface{} {
		i.stoppedMtx.Lock()
		defer i.stoppedMtx.Unlock()
		return len(i.TSDBState.dbs)
	})

	require.Greater(t, testutil.ToFloat64(i.TSDBState.idleTsdbChecks.WithLabelValues(string(tsdbIdleClosed))), float64(0))
	i.updateActiveSeries(context.Background())
	require.Equal(t, int64(0), i.TSDBState.seriesCount.Load()) // Flushing removed all series from memory.

	// Verify that user has disappeared from metrics.
	require.NoError(t, testutil.GatherAndCompare(r, strings.NewReader(""), userMetrics...))

	require.NoError(t, testutil.GatherAndCompare(r, strings.NewReader(`
		# HELP cortex_ingester_memory_users The current number of users in memory.
		# TYPE cortex_ingester_memory_users gauge
		cortex_ingester_memory_users 0

		# HELP cortex_ingester_memory_metadata The current number of metadata in memory.
		# TYPE cortex_ingester_memory_metadata gauge
		cortex_ingester_memory_metadata 0
    `), "cortex_ingester_memory_users", "cortex_ingester_memory_metadata"))

	// Pushing another sample will recreate TSDB.
	pushSingleSampleWithMetadata(t, i)
	i.updateActiveSeries(context.Background())

	// User is back.
	require.NoError(t, testutil.GatherAndCompare(r, strings.NewReader(`
		# HELP cortex_ingester_memory_series_created_total The total number of series that were created per user.
		# TYPE cortex_ingester_memory_series_created_total counter
		cortex_ingester_memory_series_created_total{user="1"} 1

		# HELP cortex_ingester_memory_series_removed_total The total number of series that were removed per user.
		# TYPE cortex_ingester_memory_series_removed_total counter
		cortex_ingester_memory_series_removed_total{user="1"} 0

		# HELP cortex_ingester_memory_users The current number of users in memory.
		# TYPE cortex_ingester_memory_users gauge
		cortex_ingester_memory_users 1

		# HELP cortex_ingester_active_series Number of currently active series per user.
		# TYPE cortex_ingester_active_series gauge
		cortex_ingester_active_series{user="1"} 1

		# HELP cortex_ingester_memory_metadata The current number of metadata in memory.
		# TYPE cortex_ingester_memory_metadata gauge
		cortex_ingester_memory_metadata 1

		# HELP cortex_ingester_memory_metadata_created_total The total number of metadata that were created per user
		# TYPE cortex_ingester_memory_metadata_created_total counter
		cortex_ingester_memory_metadata_created_total{user="1"} 1
    `), metricsToCheck...))
}

func verifyCompactedHead(t *testing.T, i *Ingester, expected bool) {
	db, err := i.getTSDB(userID)
	require.NoError(t, err)
	require.NotNil(t, db)

	h := db.Head()
	require.Equal(t, expected, h.NumSeries() == 0)
}

func pushSingleSampleWithMetadata(t *testing.T, i *Ingester) {
	ctx := user.InjectOrgID(context.Background(), userID)
	req, _ := mockWriteRequest(t, labels.Labels{{Name: labels.MetricName, Value: "test"}}, 0, util.TimeToMillis(time.Now()))
	req.Metadata = append(req.Metadata, &cortexpb.MetricMetadata{MetricFamilyName: "test", Help: "a help for metric", Unit: "", Type: cortexpb.COUNTER})
	_, err := i.Push(ctx, req)
	require.NoError(t, err)
}

func pushSingleSampleAtTime(t *testing.T, i *Ingester, ts int64) {
	ctx := user.InjectOrgID(context.Background(), userID)
	req, _ := mockWriteRequest(t, labels.Labels{{Name: labels.MetricName, Value: "test"}}, 0, ts)
	_, err := i.Push(ctx, req)
	require.NoError(t, err)
}

func TestHeadCompactionOnStartup(t *testing.T) {
	// Create a temporary directory for TSDB
	tempDir := t.TempDir()

	// Build TSDB for user, with data covering 24 hours.
	{
		// Number of full chunks, 12 chunks for 24hrs.
		numFullChunks := 12
		chunkRange := 2 * time.Hour.Milliseconds()

		userDir := filepath.Join(tempDir, userID)
		require.NoError(t, os.Mkdir(userDir, 0700))

		db, err := tsdb.Open(userDir, nil, nil, &tsdb.Options{
			RetentionDuration: int64(time.Hour * 25 / time.Millisecond),
			NoLockfile:        true,
			MinBlockDuration:  chunkRange,
			MaxBlockDuration:  chunkRange,
		}, nil)
		require.NoError(t, err)

		db.DisableCompactions()
		head := db.Head()

		l := labels.Labels{{Name: "n", Value: "v"}}
		for i := 0; i < numFullChunks; i++ {
			// Not using db.Appender() as it checks for compaction.
			app := head.Appender(context.Background())
			_, err := app.Append(0, l, int64(i)*chunkRange+1, 9.99)
			require.NoError(t, err)
			_, err = app.Append(0, l, int64(i+1)*chunkRange, 9.99)
			require.NoError(t, err)
			require.NoError(t, app.Commit())
		}

		dur := time.Duration(head.MaxTime()-head.MinTime()) * time.Millisecond
		require.True(t, dur > 23*time.Hour)
		require.Equal(t, 0, len(db.Blocks()))
		require.NoError(t, db.Close())
	}

	limits := defaultLimitsTestConfig()

	overrides, err := validation.NewOverrides(limits, nil)
	require.NoError(t, err)

	ingesterCfg := defaultIngesterTestConfig(t)
	ingesterCfg.BlocksStorageConfig.TSDB.Dir = tempDir
	ingesterCfg.BlocksStorageConfig.Bucket.Backend = "s3"
	ingesterCfg.BlocksStorageConfig.Bucket.S3.Endpoint = "localhost"
	ingesterCfg.BlocksStorageConfig.TSDB.Retention = 2 * 24 * time.Hour // Make sure that no newly created blocks are deleted.

	ingester, err := New(ingesterCfg, overrides, prometheus.NewRegistry(), log.NewNopLogger())
	require.NoError(t, err)
	require.NoError(t, services.StartAndAwaitRunning(context.Background(), ingester))

	defer services.StopAndAwaitTerminated(context.Background(), ingester) //nolint:errcheck

	db, err := ingester.getTSDB(userID)
	require.NoError(t, err)
	require.NotNil(t, db)

	h := db.Head()

	dur := time.Duration(h.MaxTime()-h.MinTime()) * time.Millisecond
	require.True(t, dur <= 2*time.Hour)
	require.Equal(t, 11, len(db.Blocks()))
}

func TestIngester_CloseTSDBsOnShutdown(t *testing.T) {
	cfg := defaultIngesterTestConfig(t)
	cfg.LifecyclerConfig.JoinAfter = 0

	// Create ingester
	i, err := prepareIngesterWithBlocksStorage(t, cfg, prometheus.NewRegistry())
	require.NoError(t, err)

	require.NoError(t, services.StartAndAwaitRunning(context.Background(), i))
	t.Cleanup(func() {
		_ = services.StopAndAwaitTerminated(context.Background(), i)
	})

	// Wait until it's ACTIVE
	test.Poll(t, 1*time.Second, ring.ACTIVE, func() interface{} {
		return i.lifecycler.GetState()
	})

	// Push some data.
	pushSingleSampleWithMetadata(t, i)

	db, err := i.getTSDB(userID)
	require.NoError(t, err)
	require.NotNil(t, db)

	// Stop ingester.
	require.NoError(t, services.StopAndAwaitTerminated(context.Background(), i))

	// Verify that DB is no longer in memory, but was closed
	db, err = i.getTSDB(userID)
	require.ErrorIs(t, err, errNoUserDb)
	require.Nil(t, db)
}

func TestIngesterNotDeleteUnshippedBlocks(t *testing.T) {
	chunkRange := 2 * time.Hour
	chunkRangeMilliSec := chunkRange.Milliseconds()
	cfg := defaultIngesterTestConfig(t)
	cfg.BlocksStorageConfig.TSDB.BlockRanges = []time.Duration{chunkRange}
	cfg.BlocksStorageConfig.TSDB.Retention = time.Millisecond // Which means delete all but first block.
	cfg.LifecyclerConfig.JoinAfter = 0

	// Create ingester
	reg := prometheus.NewPedanticRegistry()
	i, err := prepareIngesterWithBlocksStorage(t, cfg, reg)
	require.NoError(t, err)

	require.NoError(t, services.StartAndAwaitRunning(context.Background(), i))
	t.Cleanup(func() {
		_ = services.StopAndAwaitTerminated(context.Background(), i)
	})

	// Wait until it's ACTIVE
	test.Poll(t, 1*time.Second, ring.ACTIVE, func() interface{} {
		return i.lifecycler.GetState()
	})

	require.NoError(t, testutil.GatherAndCompare(reg, strings.NewReader(`
		# HELP cortex_ingester_oldest_unshipped_block_timestamp_seconds Unix timestamp of the oldest TSDB block not shipped to the storage yet. 0 if ingester has no blocks or all blocks have been shipped.
		# TYPE cortex_ingester_oldest_unshipped_block_timestamp_seconds gauge
		cortex_ingester_oldest_unshipped_block_timestamp_seconds 0
	`), "cortex_ingester_oldest_unshipped_block_timestamp_seconds"))

	// Push some data to create 3 blocks.
	ctx := user.InjectOrgID(context.Background(), userID)
	for j := int64(0); j < 5; j++ {
		req, _ := mockWriteRequest(t, labels.Labels{{Name: labels.MetricName, Value: "test"}}, 0, j*chunkRangeMilliSec)
		_, err := i.Push(ctx, req)
		require.NoError(t, err)
	}

	db, err := i.getTSDB(userID)
	require.NoError(t, err)
	require.NotNil(t, db)
	require.Nil(t, db.Compact(ctx))

	oldBlocks := db.Blocks()
	require.Equal(t, 3, len(oldBlocks))

	require.NoError(t, testutil.GatherAndCompare(reg, strings.NewReader(fmt.Sprintf(`
		# HELP cortex_ingester_oldest_unshipped_block_timestamp_seconds Unix timestamp of the oldest TSDB block not shipped to the storage yet. 0 if ingester has no blocks or all blocks have been shipped.
		# TYPE cortex_ingester_oldest_unshipped_block_timestamp_seconds gauge
		cortex_ingester_oldest_unshipped_block_timestamp_seconds %d
	`, oldBlocks[0].Meta().ULID.Time()/1000)), "cortex_ingester_oldest_unshipped_block_timestamp_seconds"))

	// Saying that we have shipped the second block, so only that should get deleted.
	require.Nil(t, shipper.WriteMetaFile(nil, db.shipperMetadataFilePath, &shipper.Meta{
		Version:  shipper.MetaVersion1,
		Uploaded: []ulid.ULID{oldBlocks[1].Meta().ULID},
	}))
	require.NoError(t, db.updateCachedShippedBlocks())

	// Add more samples that could trigger another compaction and hence reload of blocks.
	for j := int64(5); j < 6; j++ {
		req, _ := mockWriteRequest(t, labels.Labels{{Name: labels.MetricName, Value: "test"}}, 0, j*chunkRangeMilliSec)
		_, err := i.Push(ctx, req)
		require.NoError(t, err)
	}
	require.Nil(t, db.Compact(ctx))

	// Only the second block should be gone along with a new block.
	newBlocks := db.Blocks()
	require.Equal(t, 3, len(newBlocks))
	require.Equal(t, oldBlocks[0].Meta().ULID, newBlocks[0].Meta().ULID)    // First block remains same.
	require.Equal(t, oldBlocks[2].Meta().ULID, newBlocks[1].Meta().ULID)    // 3rd block becomes 2nd now.
	require.NotEqual(t, oldBlocks[1].Meta().ULID, newBlocks[2].Meta().ULID) // The new block won't match previous 2nd block.

	require.NoError(t, testutil.GatherAndCompare(reg, strings.NewReader(fmt.Sprintf(`
		# HELP cortex_ingester_oldest_unshipped_block_timestamp_seconds Unix timestamp of the oldest TSDB block not shipped to the storage yet. 0 if ingester has no blocks or all blocks have been shipped.
		# TYPE cortex_ingester_oldest_unshipped_block_timestamp_seconds gauge
		cortex_ingester_oldest_unshipped_block_timestamp_seconds %d
	`, newBlocks[0].Meta().ULID.Time()/1000)), "cortex_ingester_oldest_unshipped_block_timestamp_seconds"))

	// Shipping 2 more blocks, hence all the blocks from first round.
	require.Nil(t, shipper.WriteMetaFile(nil, db.shipperMetadataFilePath, &shipper.Meta{
		Version:  shipper.MetaVersion1,
		Uploaded: []ulid.ULID{oldBlocks[1].Meta().ULID, newBlocks[0].Meta().ULID, newBlocks[1].Meta().ULID},
	}))
	require.NoError(t, db.updateCachedShippedBlocks())

	// Add more samples that could trigger another compaction and hence reload of blocks.
	for j := int64(6); j < 7; j++ {
		req, _ := mockWriteRequest(t, labels.Labels{{Name: labels.MetricName, Value: "test"}}, 0, j*chunkRangeMilliSec)
		_, err := i.Push(ctx, req)
		require.NoError(t, err)
	}
	require.Nil(t, db.Compact(ctx))

	// All blocks from the old blocks should be gone now.
	newBlocks2 := db.Blocks()
	require.Equal(t, 2, len(newBlocks2))

	require.Equal(t, newBlocks[2].Meta().ULID, newBlocks2[0].Meta().ULID) // Block created in last round.
	for _, b := range oldBlocks {
		// Second block is not one among old blocks.
		require.NotEqual(t, b.Meta().ULID, newBlocks2[1].Meta().ULID)
	}

	require.NoError(t, testutil.GatherAndCompare(reg, strings.NewReader(fmt.Sprintf(`
		# HELP cortex_ingester_oldest_unshipped_block_timestamp_seconds Unix timestamp of the oldest TSDB block not shipped to the storage yet. 0 if ingester has no blocks or all blocks have been shipped.
		# TYPE cortex_ingester_oldest_unshipped_block_timestamp_seconds gauge
		cortex_ingester_oldest_unshipped_block_timestamp_seconds %d
	`, newBlocks2[0].Meta().ULID.Time()/1000)), "cortex_ingester_oldest_unshipped_block_timestamp_seconds"))
}

func TestIngesterPushErrorDuringForcedCompaction(t *testing.T) {
	i, err := prepareIngesterWithBlocksStorage(t, defaultIngesterTestConfig(t), prometheus.NewRegistry())
	require.NoError(t, err)

	require.NoError(t, services.StartAndAwaitRunning(context.Background(), i))
	t.Cleanup(func() {
		_ = services.StopAndAwaitTerminated(context.Background(), i)
	})

	// Wait until it's ACTIVE
	test.Poll(t, 1*time.Second, ring.ACTIVE, func() interface{} {
		return i.lifecycler.GetState()
	})

	// Push a sample, it should succeed.
	pushSingleSampleWithMetadata(t, i)

	// We mock a flushing by setting the boolean.
	db, err := i.getTSDB(userID)
	require.NoError(t, err)
	require.NotNil(t, db)
	require.True(t, db.casState(active, forceCompacting))

	// Ingestion should fail with a 503.
	req, _ := mockWriteRequest(t, labels.Labels{{Name: labels.MetricName, Value: "test"}}, 0, util.TimeToMillis(time.Now()))
	ctx := user.InjectOrgID(context.Background(), userID)
	_, err = i.Push(ctx, req)
	require.Equal(t, httpgrpc.Errorf(http.StatusServiceUnavailable, wrapWithUser(errors.New("forced compaction in progress"), userID).Error()), err)

	// Ingestion is successful after a flush.
	require.True(t, db.casState(forceCompacting, active))
	pushSingleSampleWithMetadata(t, i)
}

func TestIngesterNoFlushWithInFlightRequest(t *testing.T) {
	registry := prometheus.NewRegistry()
	i, err := prepareIngesterWithBlocksStorage(t, defaultIngesterTestConfig(t), registry)
	require.NoError(t, err)

	require.NoError(t, services.StartAndAwaitRunning(context.Background(), i))
	t.Cleanup(func() {
		_ = services.StopAndAwaitTerminated(context.Background(), i)
	})

	// Wait until it's ACTIVE
	test.Poll(t, 1*time.Second, ring.ACTIVE, func() interface{} {
		return i.lifecycler.GetState()
	})

	// Push few samples.
	for j := 0; j < 5; j++ {
		pushSingleSampleWithMetadata(t, i)
	}

	// Verifying that compaction won't happen when a request is in flight.

	// This mocks a request in flight.
	db, err := i.getTSDB(userID)
	require.NoError(t, err)
	require.NoError(t, db.acquireAppendLock())

	// Flush handler only triggers compactions, but doesn't wait for them to finish. We cannot use ?wait=true here,
	// because it would deadlock -- flush will wait for appendLock to be released.
	i.FlushHandler(httptest.NewRecorder(), httptest.NewRequest("POST", "/flush", nil))

	// Flushing should not have succeeded even after 5 seconds.
	time.Sleep(5 * time.Second)
	require.NoError(t, testutil.GatherAndCompare(registry, strings.NewReader(`
		# HELP cortex_ingester_tsdb_compactions_total Total number of TSDB compactions that were executed.
		# TYPE cortex_ingester_tsdb_compactions_total counter
		cortex_ingester_tsdb_compactions_total 0
	`), "cortex_ingester_tsdb_compactions_total"))

	// No requests in flight after this.
	db.releaseAppendLock()

	// Let's wait until all head series have been flushed.
	test.Poll(t, 5*time.Second, uint64(0), func() interface{} {
		db, err := i.getTSDB(userID)
		if err != nil || db == nil {
			return false
		}
		return db.Head().NumSeries()
	})

	require.NoError(t, testutil.GatherAndCompare(registry, strings.NewReader(`
		# HELP cortex_ingester_tsdb_compactions_total Total number of TSDB compactions that were executed.
		# TYPE cortex_ingester_tsdb_compactions_total counter
		cortex_ingester_tsdb_compactions_total 1
	`), "cortex_ingester_tsdb_compactions_total"))
}

func TestIngester_PushInstanceLimits(t *testing.T) {
	tests := map[string]struct {
		limits          InstanceLimits
		reqs            map[string][]*cortexpb.WriteRequest
		expectedErr     error
		expectedErrType interface{}
	}{
		"should succeed creating one user and series": {
			limits: InstanceLimits{MaxInMemorySeries: 1, MaxInMemoryTenants: 1},
			reqs: map[string][]*cortexpb.WriteRequest{
				"test": {
					cortexpb.ToWriteRequest(
						[]labels.Labels{cortexpb.FromLabelAdaptersToLabels([]cortexpb.LabelAdapter{{Name: labels.MetricName, Value: "test"}})},
						[]cortexpb.Sample{{Value: 1, TimestampMs: 9}},
						[]*cortexpb.MetricMetadata{
							{MetricFamilyName: "metric_name_1", Help: "a help for metric_name_1", Unit: "", Type: cortexpb.COUNTER},
						},
						nil,
						cortexpb.API),
				},
			},
			expectedErr: nil,
		},

		"should fail creating two series": {
			limits: InstanceLimits{MaxInMemorySeries: 1, MaxInMemoryTenants: 1},

			reqs: map[string][]*cortexpb.WriteRequest{
				"test": {
					cortexpb.ToWriteRequest(
						[]labels.Labels{cortexpb.FromLabelAdaptersToLabels([]cortexpb.LabelAdapter{{Name: labels.MetricName, Value: "test1"}})},
						[]cortexpb.Sample{{Value: 1, TimestampMs: 9}},
						nil,
						nil,
						cortexpb.API),

					cortexpb.ToWriteRequest(
						[]labels.Labels{cortexpb.FromLabelAdaptersToLabels([]cortexpb.LabelAdapter{{Name: labels.MetricName, Value: "test2"}})}, // another series
						[]cortexpb.Sample{{Value: 1, TimestampMs: 10}},
						nil,
						nil,
						cortexpb.API),
				},
			},

			expectedErr: wrapWithUser(errMaxSeriesLimitReached, "test"),
		},

		"should fail creating two users": {
			limits: InstanceLimits{MaxInMemorySeries: 1, MaxInMemoryTenants: 1},

			reqs: map[string][]*cortexpb.WriteRequest{
				"user1": {
					cortexpb.ToWriteRequest(
						[]labels.Labels{cortexpb.FromLabelAdaptersToLabels([]cortexpb.LabelAdapter{{Name: labels.MetricName, Value: "test1"}})},
						[]cortexpb.Sample{{Value: 1, TimestampMs: 9}},
						nil,
						nil,
						cortexpb.API),
				},

				"user2": {
					cortexpb.ToWriteRequest(
						[]labels.Labels{cortexpb.FromLabelAdaptersToLabels([]cortexpb.LabelAdapter{{Name: labels.MetricName, Value: "test2"}})}, // another series
						[]cortexpb.Sample{{Value: 1, TimestampMs: 10}},
						nil,
						nil,
						cortexpb.API),
				},
			},
			expectedErr: wrapWithUser(errMaxUsersLimitReached, "user2"),
		},

		"should fail pushing samples in two requests due to rate limit": {
			limits: InstanceLimits{MaxInMemorySeries: 1, MaxInMemoryTenants: 1, MaxIngestionRate: 0.001},

			reqs: map[string][]*cortexpb.WriteRequest{
				"user1": {
					cortexpb.ToWriteRequest(
						[]labels.Labels{cortexpb.FromLabelAdaptersToLabels([]cortexpb.LabelAdapter{{Name: labels.MetricName, Value: "test1"}})},
						[]cortexpb.Sample{{Value: 1, TimestampMs: 9}},
						nil,
						nil,
						cortexpb.API),

					cortexpb.ToWriteRequest(
						[]labels.Labels{cortexpb.FromLabelAdaptersToLabels([]cortexpb.LabelAdapter{{Name: labels.MetricName, Value: "test1"}})},
						[]cortexpb.Sample{{Value: 1, TimestampMs: 10}},
						nil,
						nil,
						cortexpb.API),
				},
			},
			expectedErr: errMaxSamplesPushRateLimitReached,
		},
	}

	defaultInstanceLimits = nil

	for testName, testData := range tests {
		t.Run(testName, func(t *testing.T) {
			// Create a mocked ingester
			cfg := defaultIngesterTestConfig(t)
			cfg.LifecyclerConfig.JoinAfter = 0
			cfg.InstanceLimitsFn = func() *InstanceLimits {
				return &testData.limits
			}

			i, err := prepareIngesterWithBlocksStorage(t, cfg, prometheus.NewRegistry())
			require.NoError(t, err)
			require.NoError(t, services.StartAndAwaitRunning(context.Background(), i))
			defer services.StopAndAwaitTerminated(context.Background(), i) //nolint:errcheck

			// Wait until the ingester is ACTIVE
			test.Poll(t, 100*time.Millisecond, ring.ACTIVE, func() interface{} {
				return i.lifecycler.GetState()
			})

			// Iterate through users in sorted order (by username).
			uids := []string{}
			totalPushes := 0
			for uid, requests := range testData.reqs {
				uids = append(uids, uid)
				totalPushes += len(requests)
			}
			sort.Strings(uids)

			pushIdx := 0
			for _, uid := range uids {
				ctx := user.InjectOrgID(context.Background(), uid)

				for _, req := range testData.reqs[uid] {
					pushIdx++
					_, err := i.Push(ctx, req)

					if pushIdx < totalPushes {
						require.NoError(t, err)
					} else {
						// Last push may expect error.
						if testData.expectedErr != nil {
							assert.Equal(t, testData.expectedErr, err)
						} else if testData.expectedErrType != nil {
							assert.True(t, errors.As(err, testData.expectedErrType), "expected error type %T, got %v", testData.expectedErrType, err)
						} else {
							assert.NoError(t, err)
						}
					}

					// imitate time ticking between each push
					i.ingestionRate.Tick()

					rate := testutil.ToFloat64(i.metrics.ingestionRate)
					require.NotZero(t, rate)
				}
			}
		})
	}
}

func TestIngester_instanceLimitsMetrics(t *testing.T) {
	reg := prometheus.NewRegistry()

	l := InstanceLimits{
		MaxIngestionRate:   10,
		MaxInMemoryTenants: 20,
		MaxInMemorySeries:  30,
	}

	cfg := defaultIngesterTestConfig(t)
	cfg.InstanceLimitsFn = func() *InstanceLimits {
		return &l
	}
	cfg.LifecyclerConfig.JoinAfter = 0

	_, err := prepareIngesterWithBlocksStorage(t, cfg, reg)
	require.NoError(t, err)

	require.NoError(t, testutil.GatherAndCompare(reg, strings.NewReader(`
		# HELP cortex_ingester_instance_limits Instance limits used by this ingester.
		# TYPE cortex_ingester_instance_limits gauge
		cortex_ingester_instance_limits{limit="max_inflight_push_requests"} 0
		cortex_ingester_instance_limits{limit="max_ingestion_rate"} 10
		cortex_ingester_instance_limits{limit="max_series"} 30
		cortex_ingester_instance_limits{limit="max_tenants"} 20
	`), "cortex_ingester_instance_limits"))

	l.MaxInMemoryTenants = 1000
	l.MaxInMemorySeries = 2000

	require.NoError(t, testutil.GatherAndCompare(reg, strings.NewReader(`
		# HELP cortex_ingester_instance_limits Instance limits used by this ingester.
		# TYPE cortex_ingester_instance_limits gauge
		cortex_ingester_instance_limits{limit="max_inflight_push_requests"} 0
		cortex_ingester_instance_limits{limit="max_ingestion_rate"} 10
		cortex_ingester_instance_limits{limit="max_series"} 2000
		cortex_ingester_instance_limits{limit="max_tenants"} 1000
	`), "cortex_ingester_instance_limits"))
}

func TestExpendedPostingsCacheIsolation(t *testing.T) {
	cfg := defaultIngesterTestConfig(t)
	cfg.BlocksStorageConfig.TSDB.BlockRanges = []time.Duration{2 * time.Hour}
	cfg.LifecyclerConfig.JoinAfter = 0
	cfg.BlocksStorageConfig.TSDB.PostingsCache = cortex_tsdb.TSDBPostingsCacheConfig{
		SeedSize: 3, // lets make sure all metric names collide
		Head: cortex_tsdb.PostingsCacheConfig{
			Enabled:  true,
			Ttl:      time.Hour,
			MaxBytes: 1024 * 1024 * 1024,
		},
		Blocks: cortex_tsdb.PostingsCacheConfig{
			Enabled:  true,
			Ttl:      time.Hour,
			MaxBytes: 1024 * 1024 * 1024,
		},
	}

	r := prometheus.NewRegistry()
	i, err := prepareIngesterWithBlocksStorage(t, cfg, r)
	require.NoError(t, err)
	require.NoError(t, services.StartAndAwaitRunning(context.Background(), i))
	defer services.StopAndAwaitTerminated(context.Background(), i) //nolint:errcheck

	// Wait until the ingester is ACTIVE
	test.Poll(t, 100*time.Millisecond, ring.ACTIVE, func() interface{} {
		return i.lifecycler.GetState()
	})

	numberOfTenants := 100
	wg := sync.WaitGroup{}

	for k := 0; k < 10; k++ {
		wg.Add(numberOfTenants)
		for j := 0; j < numberOfTenants; j++ {
			go func() {
				defer wg.Done()
				userId := fmt.Sprintf("user%v", j)
				ctx := user.InjectOrgID(context.Background(), userId)
				_, err := i.Push(ctx, cortexpb.ToWriteRequest(
					[]labels.Labels{labels.FromStrings(labels.MetricName, "foo", "userId", userId, "k", strconv.Itoa(k))}, []cortexpb.Sample{{Value: 2, TimestampMs: 4 * 60 * 60 * 1000}}, nil, nil, cortexpb.API))
				require.NoError(t, err)
			}()
		}
		wg.Wait()
	}

	wg.Add(numberOfTenants)
	for j := 0; j < numberOfTenants; j++ {
		go func() {
			defer wg.Done()
			userId := fmt.Sprintf("user%v", j)
			ctx := user.InjectOrgID(context.Background(), userId)
			s := &mockQueryStreamServer{ctx: ctx}

			err := i.QueryStream(&client.QueryRequest{
				StartTimestampMs: 0,
				EndTimestampMs:   math.MaxInt64,
				Matchers:         []*client.LabelMatcher{{Type: client.EQUAL, Name: labels.MetricName, Value: "foo"}},
			}, s)
			require.NoError(t, err)
			require.Len(t, s.series, 10)
			require.Len(t, s.series[0].Labels, 3)
			require.Equal(t, userId, cortexpb.FromLabelAdaptersToLabels(s.series[0].Labels).Get("userId"))
		}()
	}
	wg.Wait()
}

func TestExpendedPostingsCacheMatchers(t *testing.T) {
	cfg := defaultIngesterTestConfig(t)
	cfg.BlocksStorageConfig.TSDB.ExpandedCachingExpireInterval = time.Second
	cfg.BlocksStorageConfig.TSDB.BlockRanges = []time.Duration{2 * time.Hour}
	cfg.BlocksStorageConfig.TSDB.PostingsCache.Blocks.Enabled = true
	cfg.BlocksStorageConfig.TSDB.PostingsCache.Head.Enabled = true
	cfg.QueryIngestersWithin = 24 * time.Hour

	ctx := user.InjectOrgID(context.Background(), userID)

	r := prometheus.NewRegistry()
	ing, err := prepareIngesterWithBlocksStorage(t, cfg, r)
	require.NoError(t, err)
	require.NoError(t, services.StartAndAwaitRunning(context.Background(), ing))
	defer services.StopAndAwaitTerminated(context.Background(), ing) //nolint:errcheck

	// Wait until the ingester is ACTIVE
	test.Poll(t, 100*time.Millisecond, ring.ACTIVE, func() interface{} {
		return ing.lifecycler.GetState()
	})

	numberOfMetricNames := 10
	seriesPerMetricsNames := 25
	timeStamp := int64(60 * 1000)
	seriesCreated := map[string]labels.Labels{}

	for i := 0; i < numberOfMetricNames; i++ {
		metricName := fmt.Sprintf("metric_%v", i)
		for j := 0; j < seriesPerMetricsNames; j++ {
			s := labels.FromStrings(labels.MetricName, metricName, "labelA", fmt.Sprintf("series_%v", j))
			_, err = ing.Push(ctx, cortexpb.ToWriteRequest([]labels.Labels{s}, []cortexpb.Sample{{Value: 2, TimestampMs: timeStamp}}, nil, nil, cortexpb.API))
			seriesCreated[s.String()] = s
			require.NoError(t, err)
		}
	}

<<<<<<< HEAD
	db := ing.getTSDB(userID)
=======
	db, err := ing.getTSDB(userID)
	require.NoError(t, err)
>>>>>>> 89f36f67

	type testCase struct {
		matchers []*client.LabelMatcher
	}

	cases := []testCase{}

	nameMatcher := &client.LabelMatcher{
		Type:  client.EQUAL,
		Name:  labels.MetricName,
		Value: "metric_0",
	}

	for i := 0; i < 4; i++ {
		tc := testCase{
			matchers: []*client.LabelMatcher{nameMatcher},
		}

		switch client.MatchType(i) {
		case client.EQUAL | client.NOT_EQUAL:
			tc.matchers = append(tc.matchers, &client.LabelMatcher{
				Type:  client.MatchType(i),
				Name:  "labelA",
				Value: "series_0",
			})
		default:
			tc.matchers = append(tc.matchers, &client.LabelMatcher{
				Type:  client.MatchType(i),
				Name:  "labelA",
				Value: "series_.*",
			})
		}
		cases = append(cases, tc)
	}

	for _, v := range []string{".*", "", ".+"} {
		cases = append(cases,
			testCase{
				matchers: []*client.LabelMatcher{
					nameMatcher,
					{
						Type:  client.REGEX_MATCH,
						Name:  "labelA",
						Value: v,
					},
				},
			},
			testCase{
				matchers: []*client.LabelMatcher{
					nameMatcher,
					{
						Type:  client.REGEX_NO_MATCH,
						Name:  "labelA",
						Value: v,
					},
				},
			},
		)
	}

	ranges := []struct {
		startTs, endTs int64
		hasSamples     bool
	}{
		// Totally in the past
		{
			startTs:    0,
			endTs:      timeStamp / 2,
			hasSamples: false,
		},
		{
			startTs:    timeStamp / 2,
			endTs:      timeStamp,
			hasSamples: true,
		},
		{
			startTs:    timeStamp / 2,
			endTs:      timeStamp * 2,
			hasSamples: true,
		},
		{
			startTs:    timeStamp + 1,
			endTs:      timeStamp * 2,
			hasSamples: false,
		},
	}

	verify := func(t *testing.T, tc testCase, startTs, endTs int64, hasSamples bool) {

		expectedCount := len(seriesCreated)
		matchers, err := client.FromLabelMatchers(ing.matchersCache, tc.matchers)
		require.NoError(t, err)
		for _, s := range seriesCreated {
			for _, m := range matchers {
				if !m.Matches(s.Get(m.Name)) {
					expectedCount--
					break
				}
			}
		}

		seriesResponse, err := ing.MetricsForLabelMatchers(ctx, &client.MetricsForLabelMatchersRequest{
			StartTimestampMs: startTs,
			EndTimestampMs:   endTs,
			MatchersSet: []*client.LabelMatchers{
				{
					Matchers: tc.matchers,
				},
			},
		})
		require.NoError(t, err)
		if hasSamples {
			require.Len(t, seriesResponse.Metric, expectedCount)
		} else {
			require.Len(t, seriesResponse.Metric, 0)
		}

		s := &mockQueryStreamServer{ctx: ctx}
		err = ing.QueryStream(&client.QueryRequest{
			StartTimestampMs: startTs,
			EndTimestampMs:   endTs,
			Matchers:         tc.matchers,
		}, s)
		require.NoError(t, err)
		if hasSamples {
			require.Equal(t, expectedCount, len(s.series))
		} else {
			require.Equal(t, 0, len(s.series))
		}
	}

	for _, tc := range cases {
		testName := ""
		for _, matcher := range tc.matchers {
			t, _ := matcher.MatcherType()
			testName += matcher.Name + t.String() + matcher.Value + "|"

		}
		t.Run(fmt.Sprintf("%v", testName), func(t *testing.T) {
			for _, r := range ranges {
				t.Run(fmt.Sprintf("start=%v,end=%v", r.startTs, r.endTs), func(t *testing.T) {
					db.postingCache.Clear()

					// lets run 2 times to hit the cache
					for i := 0; i < 2; i++ {
						verify(t, tc, r.startTs, r.endTs, r.hasSamples)
					}

					// run the test again with all other ranges
					for _, r1 := range ranges {
						verify(t, tc, r1.startTs, r1.endTs, r1.hasSamples)
					}
				})
			}
		})
	}
}

func TestExpendedPostingsCache(t *testing.T) {
	cfg := defaultIngesterTestConfig(t)
	cfg.BlocksStorageConfig.TSDB.ExpandedCachingExpireInterval = time.Second
	cfg.BlocksStorageConfig.TSDB.BlockRanges = []time.Duration{2 * time.Hour}

	runQuery := func(t *testing.T, ctx context.Context, i *Ingester, matchers []*client.LabelMatcher) []client.TimeSeriesChunk {
		s := &mockQueryStreamServer{ctx: ctx}

		err := i.QueryStream(&client.QueryRequest{
			StartTimestampMs: 0,
			EndTimestampMs:   math.MaxInt64,
			Matchers:         matchers,
		}, s)
		require.NoError(t, err)
		return s.series
	}

	tc := map[string]struct {
		cacheConfig               cortex_tsdb.TSDBPostingsCacheConfig
		expectedBlockPostingCall  int
		expectedHeadPostingCall   int
		shouldExpireDueInactivity bool
	}{
		"cacheDisabled": {
			expectedBlockPostingCall: 0,
			expectedHeadPostingCall:  0,
			cacheConfig: cortex_tsdb.TSDBPostingsCacheConfig{
				Head: cortex_tsdb.PostingsCacheConfig{
					Enabled: false,
				},
				Blocks: cortex_tsdb.PostingsCacheConfig{
					Enabled: false,
				},
			},
		},
		"enabled cache on compacted blocks": {
			expectedBlockPostingCall: 1,
			expectedHeadPostingCall:  0,
			cacheConfig: cortex_tsdb.TSDBPostingsCacheConfig{
				Blocks: cortex_tsdb.PostingsCacheConfig{
					Ttl:      time.Hour,
					MaxBytes: 1024 * 1024 * 1024,
					Enabled:  true,
				},
			},
		},
		"enabled cache on head": {
			expectedBlockPostingCall: 0,
			expectedHeadPostingCall:  1,
			cacheConfig: cortex_tsdb.TSDBPostingsCacheConfig{
				Head: cortex_tsdb.PostingsCacheConfig{
					Ttl:      time.Hour,
					MaxBytes: 1024 * 1024 * 1024,
					Enabled:  true,
				},
			},
		},
		"enabled cache on compacted blocks and head": {
			expectedBlockPostingCall: 1,
			expectedHeadPostingCall:  1,
			cacheConfig: cortex_tsdb.TSDBPostingsCacheConfig{
				Blocks: cortex_tsdb.PostingsCacheConfig{
					Ttl:      time.Hour,
					MaxBytes: 1024 * 1024 * 1024,
					Enabled:  true,
				},
				Head: cortex_tsdb.PostingsCacheConfig{
					Ttl:      time.Hour,
					MaxBytes: 1024 * 1024 * 1024,
					Enabled:  true,
				},
			},
		},
		"expire due inactivity": {
			expectedBlockPostingCall:  1,
			expectedHeadPostingCall:   1,
			shouldExpireDueInactivity: true,
			cacheConfig: cortex_tsdb.TSDBPostingsCacheConfig{
				Blocks: cortex_tsdb.PostingsCacheConfig{
					Ttl:      time.Second,
					MaxBytes: 1024 * 1024 * 1024,
					Enabled:  true,
				},
				Head: cortex_tsdb.PostingsCacheConfig{
					Ttl:      time.Second,
					MaxBytes: 1024 * 1024 * 1024,
					Enabled:  true,
				},
			},
		},
	}

	for name, c := range tc {
		t.Run(name, func(t *testing.T) {
			postingsForMatchersCalls := atomic.Int64{}
			cfg.BlocksStorageConfig.TSDB.PostingsCache = c.cacheConfig

			cfg.BlocksStorageConfig.TSDB.PostingsCache.PostingsForMatchers = func(ctx context.Context, ix tsdb.IndexReader, ms ...*labels.Matcher) (index.Postings, error) {
				postingsForMatchersCalls.Add(1)
				return tsdb.PostingsForMatchers(ctx, ix, ms...)
			}
			cfg.LifecyclerConfig.JoinAfter = 0

			ctx := user.InjectOrgID(context.Background(), "test")

			r := prometheus.NewRegistry()
			i, err := prepareIngesterWithBlocksStorage(t, cfg, r)
			require.NoError(t, err)
			require.NoError(t, services.StartAndAwaitRunning(context.Background(), i))
			defer services.StopAndAwaitTerminated(context.Background(), i) //nolint:errcheck

			// Wait until the ingester is ACTIVE
			test.Poll(t, 100*time.Millisecond, ring.ACTIVE, func() interface{} {
				return i.lifecycler.GetState()
			})

			metricNames := []string{"metric1", "metric2"}

			// Generate 4 hours of data so we have 1 block + head
			totalSamples := 4 * 60
			var samples = make([]cortexpb.Sample, 0, totalSamples)

			for i := 0; i < totalSamples; i++ {
				samples = append(samples, cortexpb.Sample{
					Value:       float64(i),
					TimestampMs: int64(i * 60 * 1000),
				})
			}

			lbls := make([]labels.Labels, 0, len(samples))
			for j := 0; j < 10; j++ {
				for i := 0; i < len(samples); i++ {
					lbls = append(lbls, labels.FromStrings(labels.MetricName, metricNames[i%len(metricNames)], "a", fmt.Sprintf("aaa%v", j)))
				}
			}

			for i := len(samples); i < len(lbls); i++ {
				samples = append(samples, samples[i%len(samples)])
			}

			req := cortexpb.ToWriteRequest(lbls, samples, nil, nil, cortexpb.API)
			_, err = i.Push(ctx, req)
			require.NoError(t, err)

			i.compactBlocks(ctx, false, nil)

			extraMatcher := []struct {
				matchers       []*client.LabelMatcher
				expectedLenght int
			}{
				{
					expectedLenght: 10,
					matchers: []*client.LabelMatcher{
						{
							Type:  client.REGEX_MATCH,
							Name:  "a",
							Value: "aaa.*",
						},
					},
				},
				{
					expectedLenght: 1,
					matchers: []*client.LabelMatcher{
						{
							Type:  client.EQUAL,
							Name:  "a",
							Value: "aaa1",
						},
					},
				},
			}

			// Run queries with no cache
			for _, name := range metricNames {
				for _, m := range extraMatcher {
					postingsForMatchersCalls.Store(0)
					require.Len(t, runQuery(t, ctx, i, append(m.matchers, &client.LabelMatcher{Type: client.EQUAL, Name: labels.MetricName, Value: name})), m.expectedLenght)
					// Query block and Head
					require.Equal(t, int64(c.expectedBlockPostingCall+c.expectedHeadPostingCall), postingsForMatchersCalls.Load())
				}
			}

			if c.expectedHeadPostingCall > 0 || c.expectedBlockPostingCall > 0 {
				metric := `
		# HELP cortex_ingester_expanded_postings_cache_requests_total Total number of requests to the cache.
		# TYPE cortex_ingester_expanded_postings_cache_requests_total counter
`
				if c.expectedBlockPostingCall > 0 {
					metric += `
		cortex_ingester_expanded_postings_cache_requests_total{cache="block"} 4
`
				}

				if c.expectedHeadPostingCall > 0 {
					metric += `
		cortex_ingester_expanded_postings_cache_requests_total{cache="head"} 4
`
				}

				err = testutil.GatherAndCompare(r, bytes.NewBufferString(metric), "cortex_ingester_expanded_postings_cache_requests_total")
				require.NoError(t, err)
			}

			// Calling again and it should hit the cache
			for _, name := range metricNames {
				for _, m := range extraMatcher {
					postingsForMatchersCalls.Store(0)
					require.Len(t, runQuery(t, ctx, i, append(m.matchers, &client.LabelMatcher{Type: client.EQUAL, Name: labels.MetricName, Value: name})), m.expectedLenght)
					require.Equal(t, int64(0), postingsForMatchersCalls.Load())
				}
			}

			if c.expectedHeadPostingCall > 0 || c.expectedBlockPostingCall > 0 {
				metric := `
		# HELP cortex_ingester_expanded_postings_cache_hits_total Total number of hit requests to the cache.
		# TYPE cortex_ingester_expanded_postings_cache_hits_total counter
`
				if c.expectedBlockPostingCall > 0 {
					metric += `
		cortex_ingester_expanded_postings_cache_hits_total{cache="block"} 4
`
				}

				if c.expectedHeadPostingCall > 0 {
					metric += `
		cortex_ingester_expanded_postings_cache_hits_total{cache="head"} 4
`
				}

				err = testutil.GatherAndCompare(r, bytes.NewBufferString(metric), "cortex_ingester_expanded_postings_cache_hits_total")
				require.NoError(t, err)
			}

			// Check the number total of series with the first metric name
			require.Len(t, runQuery(t, ctx, i, []*client.LabelMatcher{{Type: client.EQUAL, Name: labels.MetricName, Value: metricNames[0]}}), 10)
			// Query block and head
			require.Equal(t, postingsForMatchersCalls.Load(), int64(c.expectedBlockPostingCall+c.expectedHeadPostingCall))

			// Adding a metric for the first metric name so we expire all caches for that metric name
			_, err = i.Push(ctx, cortexpb.ToWriteRequest(
				[]labels.Labels{labels.FromStrings(labels.MetricName, metricNames[0], "extra", "1")}, []cortexpb.Sample{{Value: 2, TimestampMs: 4 * 60 * 60 * 1000}}, nil, nil, cortexpb.API))
			require.NoError(t, err)

			for in, name := range metricNames {
				for _, m := range extraMatcher {
					postingsForMatchersCalls.Store(0)

					require.Len(t, runQuery(t, ctx, i, append(m.matchers, &client.LabelMatcher{Type: client.EQUAL, Name: labels.MetricName, Value: name})), m.expectedLenght)

					// first metric name should be expired
					if in == 0 {
						// Query only head as the block is already cached and the head was expired
						require.Equal(t, postingsForMatchersCalls.Load(), int64(c.expectedHeadPostingCall))
					} else {
						require.Equal(t, postingsForMatchersCalls.Load(), int64(0))
					}
				}
			}

			// Check if the new metric name was added
			require.Len(t, runQuery(t, ctx, i, []*client.LabelMatcher{{Type: client.EQUAL, Name: labels.MetricName, Value: metricNames[0]}}), 11)
			// Query only head as the block is already cached and the head was expired
			require.Equal(t, postingsForMatchersCalls.Load(), int64(c.expectedHeadPostingCall))
			postingsForMatchersCalls.Store(0)
			require.Len(t, runQuery(t, ctx, i, []*client.LabelMatcher{{Type: client.EQUAL, Name: labels.MetricName, Value: metricNames[0]}}), 11)
			// Return all from the caches
			require.Equal(t, postingsForMatchersCalls.Load(), int64(0))

			// Should never cache head postings there is not matcher for the metric name
			postingsForMatchersCalls.Store(0)
			require.Len(t, runQuery(t, ctx, i, []*client.LabelMatcher{{Type: client.EQUAL, Name: "extra", Value: "1"}}), 1)
			// Query block and head but bypass head
			require.Equal(t, postingsForMatchersCalls.Load(), int64(c.expectedBlockPostingCall))
			if c.cacheConfig.Head.Enabled {
				err = testutil.GatherAndCompare(r, bytes.NewBufferString(`
		# HELP cortex_ingester_expanded_postings_non_cacheable_queries_total Total number of non cacheable queries.
		# TYPE cortex_ingester_expanded_postings_non_cacheable_queries_total counter
        cortex_ingester_expanded_postings_non_cacheable_queries_total{cache="head"} 1
`), "cortex_ingester_expanded_postings_non_cacheable_queries_total")
				require.NoError(t, err)
			}

			postingsForMatchersCalls.Store(0)
			require.Len(t, runQuery(t, ctx, i, []*client.LabelMatcher{{Type: client.EQUAL, Name: "extra", Value: "1"}}), 1)
			// Return cached value from block and bypass head
			require.Equal(t, int64(0), postingsForMatchersCalls.Load())

			if c.shouldExpireDueInactivity {
				test.Poll(t, c.cacheConfig.Blocks.Ttl+c.cacheConfig.Head.Ttl+cfg.BlocksStorageConfig.TSDB.ExpandedCachingExpireInterval, 0, func() interface{} {
					size := 0
					for _, userID := range i.getTSDBUsers() {
						userDB, _ := i.getTSDB(userID)
						size += userDB.postingCache.Size()
					}
					return size
				})
			}
		})
	}
}

func TestIngester_inflightPushRequests(t *testing.T) {
	limits := InstanceLimits{MaxInflightPushRequests: 1}

	// Create a mocked ingester
	cfg := defaultIngesterTestConfig(t)
	cfg.InstanceLimitsFn = func() *InstanceLimits { return &limits }
	cfg.LifecyclerConfig.JoinAfter = 0

	i, err := prepareIngesterWithBlocksStorage(t, cfg, prometheus.NewRegistry())
	require.NoError(t, err)
	require.NoError(t, services.StartAndAwaitRunning(context.Background(), i))
	defer services.StopAndAwaitTerminated(context.Background(), i) //nolint:errcheck

	// Wait until the ingester is ACTIVE
	test.Poll(t, 100*time.Millisecond, ring.ACTIVE, func() interface{} {
		return i.lifecycler.GetState()
	})

	ctx := user.InjectOrgID(context.Background(), "test")

	startCh := make(chan struct{})

	g, ctx := errgroup.WithContext(ctx)
	g.Go(func() error {
		count := 3500000
		req := generateSamplesForLabel(labels.FromStrings(labels.MetricName, fmt.Sprintf("real-%d", count)), count, 1)
		// Signal that we're going to do the real push now.
		close(startCh)

		_, err := i.Push(ctx, req)
		return err
	})

	g.Go(func() error {
		select {
		case <-ctx.Done():
		// failed to setup
		case <-startCh:
			// we can start the test.
		}

		time.Sleep(10 * time.Millisecond) // Give first goroutine a chance to start pushing...
		req := generateSamplesForLabel(labels.FromStrings(labels.MetricName, "testcase"), 1024, 1)

		_, err := i.Push(ctx, req)
		require.Equal(t, errTooManyInflightPushRequests, err)
		return nil
	})

	require.NoError(t, g.Wait())
}

func TestIngester_MaxExemplarsFallBack(t *testing.T) {
	// Create ingester.
	cfg := defaultIngesterTestConfig(t)
	cfg.BlocksStorageConfig.TSDB.MaxExemplars = 2

	dir := t.TempDir()
	blocksDir := filepath.Join(dir, "blocks")
	limits := defaultLimitsTestConfig()
	i, err := prepareIngesterWithBlocksStorageAndLimits(t, cfg, limits, nil, blocksDir, prometheus.NewRegistry(), true)
	require.NoError(t, err)

	maxExemplars := i.getMaxExemplars("someTenant")
	require.Equal(t, maxExemplars, int64(2))

	// set max exemplars value in limits, and re-initialize the ingester
	limits.MaxExemplars = 5
	i, err = prepareIngesterWithBlocksStorageAndLimits(t, cfg, limits, nil, blocksDir, prometheus.NewRegistry(), true)
	require.NoError(t, err)

	// validate this value is picked up now
	maxExemplars = i.getMaxExemplars("someTenant")
	require.Equal(t, maxExemplars, int64(5))
}

func Test_Ingester_QueryExemplar_MaxInflightQueryRequest(t *testing.T) {
	cfg := defaultIngesterTestConfig(t)
	cfg.DefaultLimits.MaxInflightQueryRequests = 1
	i, err := prepareIngesterWithBlocksStorage(t, cfg, prometheus.NewRegistry())
	require.NoError(t, err)
	require.NoError(t, services.StartAndAwaitRunning(context.Background(), i))
	defer services.StopAndAwaitTerminated(context.Background(), i) //nolint:errcheck

	// Wait until it's ACTIVE
	test.Poll(t, 1*time.Second, ring.ACTIVE, func() interface{} {
		return i.lifecycler.GetState()
	})

	i.inflightQueryRequests.Add(1)

	// Mock request
	ctx := user.InjectOrgID(context.Background(), "test")

	wreq, _ := mockWriteRequest(t, labels.Labels{{Name: labels.MetricName, Value: "test_1"}, {Name: "status", Value: "200"}, {Name: "route", Value: "get_user"}}, 1, 100000)
	_, err = i.Push(ctx, wreq)
	require.NoError(t, err)

	rreq := &client.ExemplarQueryRequest{}
	_, err = i.QueryExemplars(ctx, rreq)
	require.Error(t, err)
	require.Equal(t, err, errTooManyInflightQueryRequests)
}

func generateSamplesForLabel(l labels.Labels, count int, sampleIntervalInMs int) *cortexpb.WriteRequest {
	var lbls = make([]labels.Labels, 0, count)
	var samples = make([]cortexpb.Sample, 0, count)

	for i := 0; i < count; i++ {
		samples = append(samples, cortexpb.Sample{
			Value:       float64(i),
			TimestampMs: int64(i * sampleIntervalInMs),
		})
		lbls = append(lbls, l)
	}

	return cortexpb.ToWriteRequest(lbls, samples, nil, nil, cortexpb.API)
}

func Test_Ingester_ModeHandler(t *testing.T) {
	tests := map[string]struct {
		method           string
		requestBody      io.Reader
		requestUrl       string
		initialState     ring.InstanceState
		mode             string
		expectedState    ring.InstanceState
		expectedResponse int
		expectedIsReady  bool
	}{
		"should change to READONLY mode": {
			method:           "POST",
			initialState:     ring.ACTIVE,
			requestUrl:       "/mode?mode=reAdOnLy",
			expectedState:    ring.READONLY,
			expectedResponse: http.StatusOK,
			expectedIsReady:  true,
		},
		"should change mode on GET method": {
			method:           "GET",
			initialState:     ring.ACTIVE,
			requestUrl:       "/mode?mode=READONLY",
			expectedState:    ring.READONLY,
			expectedResponse: http.StatusOK,
			expectedIsReady:  true,
		},
		"should change mode on POST method via body": {
			method:           "POST",
			initialState:     ring.ACTIVE,
			requestUrl:       "/mode",
			requestBody:      strings.NewReader("mode=readonly"),
			expectedState:    ring.READONLY,
			expectedResponse: http.StatusOK,
			expectedIsReady:  true,
		},
		"should change to ACTIVE mode": {
			method:           "POST",
			initialState:     ring.READONLY,
			requestUrl:       "/mode?mode=active",
			expectedState:    ring.ACTIVE,
			expectedResponse: http.StatusOK,
			expectedIsReady:  true,
		},
		"should fail to unknown mode": {
			method:           "POST",
			initialState:     ring.ACTIVE,
			requestUrl:       "/mode?mode=NotSupported",
			expectedState:    ring.ACTIVE,
			expectedResponse: http.StatusBadRequest,
			expectedIsReady:  true,
		},
		"should maintain in readonly": {
			method:           "POST",
			initialState:     ring.READONLY,
			requestUrl:       "/mode?mode=READONLY",
			expectedState:    ring.READONLY,
			expectedResponse: http.StatusOK,
			expectedIsReady:  true,
		},
		"should maintain in active": {
			method:           "POST",
			initialState:     ring.ACTIVE,
			requestUrl:       "/mode?mode=ACTIVE",
			expectedState:    ring.ACTIVE,
			expectedResponse: http.StatusOK,
			expectedIsReady:  true,
		},
		"should fail mode READONLY if LEAVING state": {
			method:           "POST",
			initialState:     ring.LEAVING,
			requestUrl:       "/mode?mode=READONLY",
			expectedState:    ring.LEAVING,
			expectedResponse: http.StatusBadRequest,
			expectedIsReady:  false,
		},
		"should fail with malformatted request": {
			method:           "GET",
			initialState:     ring.ACTIVE,
			requestUrl:       "/mode?mod;e=READONLY",
			expectedResponse: http.StatusBadRequest,
			expectedIsReady:  true,
		},
	}

	for testName, testData := range tests {
		t.Run(testName, func(t *testing.T) {
			cfg := defaultIngesterTestConfig(t)
			cfg.LifecyclerConfig.MinReadyDuration = 0
			i, err := prepareIngesterWithBlocksStorage(t, cfg, prometheus.NewRegistry())
			require.NoError(t, err)
			require.NoError(t, services.StartAndAwaitRunning(context.Background(), i))
			defer services.StopAndAwaitTerminated(context.Background(), i) //nolint:errcheck

			// Wait until it's ACTIVE
			test.Poll(t, 1*time.Second, ring.ACTIVE, func() interface{} {
				return i.lifecycler.GetState()
			})

			if testData.initialState != ring.ACTIVE {
				err = i.lifecycler.ChangeState(context.Background(), testData.initialState)
				require.NoError(t, err)

				// Wait until initial state
				test.Poll(t, 1*time.Second, testData.initialState, func() interface{} {
					return i.lifecycler.GetState()
				})
			}

			response := httptest.NewRecorder()
			request := httptest.NewRequest(testData.method, testData.requestUrl, testData.requestBody)
			if testData.requestBody != nil {
				request.Header.Set("Content-Type", "application/x-www-form-urlencoded; param=value")
			}
			i.ModeHandler(response, request)

			require.Equal(t, testData.expectedResponse, response.Code)
			require.Equal(t, testData.expectedState, i.lifecycler.GetState())
			if testData.expectedIsReady {
				// Wait for instance to own tokens
				test.Poll(t, 1*time.Second, nil, func() interface{} {
					return i.CheckReady(context.Background())
				})
				require.NoError(t, i.CheckReady(context.Background()))
			} else {
				require.NotNil(t, i.CheckReady(context.Background()))
			}
		})
	}
}

func TestIngester_UserTSDB_BlocksToDelete(t *testing.T) {
	tempDir := t.TempDir()
	db, err := tsdb.Open(tempDir, log.NewNopLogger(), prometheus.NewPedanticRegistry(), &tsdb.Options{}, nil)
	require.NoError(t, err)

	t.Run("should delete all block beyond block retention period and were shipped", func(t *testing.T) {
		currentTime := time.Now()
		var blocks []*tsdb.Block
		block1 := CreateBlock(t, context.Background(), tempDir, currentTime.Add(-3*time.Hour).UnixMilli(), currentTime.Add(-2*time.Hour).UnixMilli())
		blocks = append(blocks, block1)
		block2 := CreateBlock(t, context.Background(), tempDir, currentTime.Add(-4*time.Hour).UnixMilli(), currentTime.Add(-3*time.Hour).UnixMilli())
		blocks = append(blocks, block2)
		block3 := CreateBlock(t, context.Background(), tempDir, currentTime.Add(-5*time.Hour).UnixMilli(), currentTime.Add(-4*time.Hour).UnixMilli())
		blocks = append(blocks, block3)
		block4 := CreateBlock(t, context.Background(), tempDir, currentTime.Add(-6*time.Hour).UnixMilli(), currentTime.Add(-5*time.Hour).UnixMilli())
		blocks = append(blocks, block4)

		shippedBlocks := map[ulid.ULID]struct{}{
			block1.Meta().ULID: {},
			block2.Meta().ULID: {},
			block3.Meta().ULID: {},
			block4.Meta().ULID: {},
		}
		userDB := &userTSDB{
			db:                   db,
			shipper:              &shipperMock{},
			shippedBlocks:        shippedBlocks,
			blockRetentionPeriod: 2 * time.Hour.Milliseconds(),
		}

		blocksToDelete := userDB.blocksToDelete(blocks)
		require.Equal(t, 4, len(blocksToDelete))
		require.Contains(t, blocksToDelete, block1.Meta().ULID)
		require.Contains(t, blocksToDelete, block2.Meta().ULID)
		require.Contains(t, blocksToDelete, block3.Meta().ULID)
		require.Contains(t, blocksToDelete, block4.Meta().ULID)
	})

	t.Run("should not delete not-shipped block even it is beyond block retention period", func(t *testing.T) {
		currentTime := time.Now()
		var blocks []*tsdb.Block
		block1 := CreateBlock(t, context.Background(), tempDir, currentTime.Add(-3*time.Hour).UnixMilli(), currentTime.Add(-2*time.Hour).UnixMilli())
		blocks = append(blocks, block1)
		block2 := CreateBlock(t, context.Background(), tempDir, currentTime.Add(-4*time.Hour).UnixMilli(), currentTime.Add(-3*time.Hour).UnixMilli())
		blocks = append(blocks, block2)
		block3 := CreateBlock(t, context.Background(), tempDir, currentTime.Add(-5*time.Hour).UnixMilli(), currentTime.Add(-4*time.Hour).UnixMilli())
		blocks = append(blocks, block3)
		block4 := CreateBlock(t, context.Background(), tempDir, currentTime.Add(-6*time.Hour).UnixMilli(), currentTime.Add(-5*time.Hour).UnixMilli())
		blocks = append(blocks, block4)

		shippedBlocks := map[ulid.ULID]struct{}{
			block1.Meta().ULID: {},
			block2.Meta().ULID: {},
			block3.Meta().ULID: {},
		}
		userDB := &userTSDB{
			db:                   db,
			shipper:              &shipperMock{},
			shippedBlocks:        shippedBlocks,
			blockRetentionPeriod: 2 * time.Hour.Milliseconds(),
		}

		blocksToDelete := userDB.blocksToDelete(blocks)
		require.Equal(t, 3, len(blocksToDelete))
		require.Contains(t, blocksToDelete, block1.Meta().ULID)
		require.Contains(t, blocksToDelete, block2.Meta().ULID)
		require.Contains(t, blocksToDelete, block3.Meta().ULID)
		require.NotContains(t, blocksToDelete, block4.Meta().ULID)
	})

	t.Run("should not delete any block not reaching block retention period and not shipped", func(t *testing.T) {
		currentTime := time.Now()
		var blocks []*tsdb.Block
		block1 := CreateBlock(t, context.Background(), tempDir, currentTime.Add(-1*time.Hour).UnixMilli(), currentTime.Add(0).UnixMilli())
		blocks = append(blocks, block1)
		block2 := CreateBlock(t, context.Background(), tempDir, currentTime.Add(-1*time.Hour).UnixMilli(), currentTime.Add(0).UnixMilli())
		blocks = append(blocks, block2)
		block3 := CreateBlock(t, context.Background(), tempDir, currentTime.Add(-2*time.Hour).UnixMilli(), currentTime.Add(-1*time.Hour).UnixMilli())
		blocks = append(blocks, block3)
		block4 := CreateBlock(t, context.Background(), tempDir, currentTime.Add(-2*time.Hour).UnixMilli(), currentTime.Add(-1*time.Hour).UnixMilli())
		blocks = append(blocks, block4)

		shippedBlocks := map[ulid.ULID]struct{}{}
		userDB := &userTSDB{
			db:                   db,
			shipper:              &shipperMock{},
			shippedBlocks:        shippedBlocks,
			blockRetentionPeriod: 2 * time.Hour.Milliseconds(),
		}

		blocksToDelete := userDB.blocksToDelete(blocks)
		require.Equal(t, 0, len(blocksToDelete))
		require.NotContains(t, blocksToDelete, block1.Meta().ULID)
		require.NotContains(t, blocksToDelete, block2.Meta().ULID)
		require.NotContains(t, blocksToDelete, block3.Meta().ULID)
		require.NotContains(t, blocksToDelete, block4.Meta().ULID)
	})

	t.Run("should not delete block not reaching block retention period", func(t *testing.T) {
		currentTime := time.Now()
		var blocks []*tsdb.Block
		block1 := CreateBlock(t, context.Background(), tempDir, currentTime.Add(-1*time.Hour).UnixMilli(), currentTime.Add(0).UnixMilli())
		blocks = append(blocks, block1)
		block2 := CreateBlock(t, context.Background(), tempDir, currentTime.Add(-4*time.Hour).UnixMilli(), currentTime.Add(-3*time.Hour).UnixMilli())
		blocks = append(blocks, block2)
		block3 := CreateBlock(t, context.Background(), tempDir, currentTime.Add(-5*time.Hour).UnixMilli(), currentTime.Add(-4*time.Hour).UnixMilli())
		blocks = append(blocks, block3)
		block4 := CreateBlock(t, context.Background(), tempDir, currentTime.Add(-6*time.Hour).UnixMilli(), currentTime.Add(-5*time.Hour).UnixMilli())
		blocks = append(blocks, block4)

		shippedBlocks := map[ulid.ULID]struct{}{
			block2.Meta().ULID: {},
			block3.Meta().ULID: {},
			block4.Meta().ULID: {},
		}
		userDB := &userTSDB{
			db:                   db,
			shipper:              &shipperMock{},
			shippedBlocks:        shippedBlocks,
			blockRetentionPeriod: 2 * time.Hour.Milliseconds(),
		}

		blocksToDelete := userDB.blocksToDelete(blocks)
		require.Equal(t, 3, len(blocksToDelete))
		require.NotContains(t, blocksToDelete, block1.Meta().ULID)
		require.Contains(t, blocksToDelete, block2.Meta().ULID)
		require.Contains(t, blocksToDelete, block3.Meta().ULID)
		require.Contains(t, blocksToDelete, block4.Meta().ULID)
	})

	t.Run("should not delete block not reaching block retention period even it is shipped", func(t *testing.T) {
		currentTime := time.Now()
		var blocks []*tsdb.Block
		block1 := CreateBlock(t, context.Background(), tempDir, currentTime.Add(-2*time.Hour).UnixMilli(), currentTime.Add(-1*time.Hour).UnixMilli())
		blocks = append(blocks, block1)
		block2 := CreateBlock(t, context.Background(), tempDir, currentTime.Add(-4*time.Hour).UnixMilli(), currentTime.Add(-3*time.Hour).UnixMilli())
		blocks = append(blocks, block2)
		block3 := CreateBlock(t, context.Background(), tempDir, currentTime.Add(-5*time.Hour).UnixMilli(), currentTime.Add(-4*time.Hour).UnixMilli())
		blocks = append(blocks, block3)
		block4 := CreateBlock(t, context.Background(), tempDir, currentTime.Add(-6*time.Hour).UnixMilli(), currentTime.Add(-5*time.Hour).UnixMilli())
		blocks = append(blocks, block4)

		shippedBlocks := map[ulid.ULID]struct{}{
			block1.Meta().ULID: {},
			block2.Meta().ULID: {},
			block3.Meta().ULID: {},
			block4.Meta().ULID: {},
		}
		userDB := &userTSDB{
			db:                   db,
			shipper:              &shipperMock{},
			shippedBlocks:        shippedBlocks,
			blockRetentionPeriod: 2 * time.Hour.Milliseconds(),
		}

		blocksToDelete := userDB.blocksToDelete(blocks)
		require.Equal(t, 3, len(blocksToDelete))
		require.NotContains(t, blocksToDelete, block1.Meta().ULID)
		require.Contains(t, blocksToDelete, block2.Meta().ULID)
		require.Contains(t, blocksToDelete, block3.Meta().ULID)
		require.Contains(t, blocksToDelete, block4.Meta().ULID)
	})

	t.Run("should delete all block beyond block retention period if there is no shipper", func(t *testing.T) {
		currentTime := time.Now()
		var blocks []*tsdb.Block
		block1 := CreateBlock(t, context.Background(), tempDir, currentTime.Add(-3*time.Hour).UnixMilli(), currentTime.Add(-2*time.Hour).UnixMilli())
		blocks = append(blocks, block1)
		block2 := CreateBlock(t, context.Background(), tempDir, currentTime.Add(-4*time.Hour).UnixMilli(), currentTime.Add(-3*time.Hour).UnixMilli())
		blocks = append(blocks, block2)
		block3 := CreateBlock(t, context.Background(), tempDir, currentTime.Add(-5*time.Hour).UnixMilli(), currentTime.Add(-4*time.Hour).UnixMilli())
		blocks = append(blocks, block3)
		block4 := CreateBlock(t, context.Background(), tempDir, currentTime.Add(-6*time.Hour).UnixMilli(), currentTime.Add(-5*time.Hour).UnixMilli())
		blocks = append(blocks, block4)
		userDB := &userTSDB{
			db:                   db,
			blockRetentionPeriod: 2 * time.Hour.Milliseconds(),
		}

		blocksToDelete := userDB.blocksToDelete(blocks)
		require.Equal(t, 4, len(blocksToDelete))
		require.Contains(t, blocksToDelete, block1.Meta().ULID)
		require.Contains(t, blocksToDelete, block2.Meta().ULID)
		require.Contains(t, blocksToDelete, block3.Meta().ULID)
		require.Contains(t, blocksToDelete, block4.Meta().ULID)
	})
}

func TestIngester_UpdateLabelSetMetrics(t *testing.T) {
	cfg := defaultIngesterTestConfig(t)
	cfg.BlocksStorageConfig.TSDB.BlockRanges = []time.Duration{2 * time.Hour}
	reg := prometheus.NewRegistry()
	limits := defaultLimitsTestConfig()
	userID := "1"
	ctx := user.InjectOrgID(context.Background(), userID)

	limits.LimitsPerLabelSet = []validation.LimitsPerLabelSet{
		{
			LabelSet: labels.FromMap(map[string]string{
				"foo": "bar",
			}),
			Limits: validation.LimitsPerLabelSetEntry{
				MaxSeries: 1,
			},
		},
		{
			LabelSet: labels.EmptyLabels(),
		},
	}
	tenantLimits := newMockTenantLimits(map[string]*validation.Limits{userID: &limits})

	dir := t.TempDir()
	chunksDir := filepath.Join(dir, "chunks")
	blocksDir := filepath.Join(dir, "blocks")
	require.NoError(t, os.Mkdir(chunksDir, os.ModePerm))
	require.NoError(t, os.Mkdir(blocksDir, os.ModePerm))

	i, err := prepareIngesterWithBlocksStorageAndLimits(t, cfg, limits, tenantLimits, blocksDir, reg, false)
	require.NoError(t, err)
	require.NoError(t, services.StartAndAwaitRunning(context.Background(), i))
	defer services.StopAndAwaitTerminated(context.Background(), i) //nolint:errcheck

	// Wait until it's ACTIVE
	test.Poll(t, time.Second, ring.ACTIVE, func() interface{} {
		return i.lifecycler.GetState()
	})
	// Add user ID.
	wreq := &cortexpb.WriteRequest{
		Timeseries: []cortexpb.PreallocTimeseries{
			{TimeSeries: &cortexpb.TimeSeries{
				Labels:  cortexpb.FromLabelsToLabelAdapters(labels.FromMap(map[string]string{model.MetricNameLabel: "test", "foo": "bar"})),
				Samples: []cortexpb.Sample{{Value: 0, TimestampMs: 1}},
			}},
		},
	}
	_, err = i.Push(ctx, wreq)
	require.NoError(t, err)

	// Push one more series will trigger throttle by label set.
	wreq = &cortexpb.WriteRequest{
		Timeseries: []cortexpb.PreallocTimeseries{
			{TimeSeries: &cortexpb.TimeSeries{
				Labels:  cortexpb.FromLabelsToLabelAdapters(labels.FromMap(map[string]string{model.MetricNameLabel: "test2", "foo": "bar"})),
				Samples: []cortexpb.Sample{{Value: 0, TimestampMs: 0}},
			}},
		},
	}
	_, err = i.Push(ctx, wreq)
	require.Error(t, err)
	require.NoError(t, testutil.GatherAndCompare(reg, bytes.NewBufferString(`
		# HELP cortex_discarded_samples_per_labelset_total The total number of samples that were discarded for each labelset.
		# TYPE cortex_discarded_samples_per_labelset_total counter
		cortex_discarded_samples_per_labelset_total{labelset="{foo=\"bar\"}",reason="per_labelset_series_limit",user="1"} 1
		# HELP cortex_discarded_samples_total The total number of samples that were discarded.
		# TYPE cortex_discarded_samples_total counter
		cortex_discarded_samples_total{reason="per_labelset_series_limit",user="1"} 1
	`), "cortex_discarded_samples_total", "cortex_discarded_samples_per_labelset_total"))

	// Expect per labelset validate metrics cleaned up.
	i.closeAllTSDB()
	i.updateLabelSetMetrics()
	require.NoError(t, testutil.GatherAndCompare(reg, bytes.NewBufferString(`
		# HELP cortex_discarded_samples_total The total number of samples that were discarded.
		# TYPE cortex_discarded_samples_total counter
		cortex_discarded_samples_total{reason="per_labelset_series_limit",user="1"} 1
	`), "cortex_discarded_samples_total", "cortex_discarded_samples_per_labelset_total"))
}

// mockTenantLimits exposes per-tenant limits based on a provided map
type mockTenantLimits struct {
	limits map[string]*validation.Limits
	m      sync.Mutex
}

// newMockTenantLimits creates a new mockTenantLimits that returns per-tenant limits based on
// the given map
func newMockTenantLimits(limits map[string]*validation.Limits) *mockTenantLimits {
	return &mockTenantLimits{
		limits: limits,
	}
}

func (l *mockTenantLimits) ByUserID(userID string) *validation.Limits {
	l.m.Lock()
	defer l.m.Unlock()
	return l.limits[userID]
}

func (l *mockTenantLimits) AllByUserID() map[string]*validation.Limits {
	l.m.Lock()
	defer l.m.Unlock()
	return l.limits
}

func (l *mockTenantLimits) setLimits(userID string, limits *validation.Limits) {
	l.m.Lock()
	defer l.m.Unlock()
	l.limits[userID] = limits
}

func CreateBlock(t *testing.T, ctx context.Context, dir string, mint, maxt int64) *tsdb.Block {
	headOpts := tsdb.DefaultHeadOptions()
	headOpts.ChunkDirRoot = filepath.Join(dir, "chunks")
	headOpts.ChunkRange = 10000000000
	h, err := tsdb.NewHead(nil, nil, nil, nil, headOpts, nil)
	require.NoError(t, err)
	defer func() {
		runutil.CloseWithErrCapture(&err, h, "TSDB Head")
		e := os.RemoveAll(headOpts.ChunkDirRoot)
		require.NoError(t, e)
	}()

	app := h.Appender(ctx)

	var ref storage.SeriesRef
	start := (maxt-mint)/2 + mint
	_, err = app.Append(ref, labels.Labels{labels.Label{Name: "test_label", Value: "test_value"}}, start, float64(1))
	require.NoError(t, err)
	err = app.Commit()
	require.NoError(t, err)

	c, err := tsdb.NewLeveledCompactor(ctx, nil, log.NewNopLogger(), []int64{maxt - mint}, nil, nil)
	require.NoError(t, err)

	ids, err := c.Write(dir, h, mint, maxt, nil)
	require.NoError(t, err)
	blockId := ids[0]

	blockDir := filepath.Join(dir, blockId.String())
	logger := log.NewNopLogger()
	block, err := tsdb.OpenBlock(logger, blockDir, nil)
	require.NoError(t, err)

	return block
}<|MERGE_RESOLUTION|>--- conflicted
+++ resolved
@@ -5685,12 +5685,8 @@
 		}
 	}
 
-<<<<<<< HEAD
-	db := ing.getTSDB(userID)
-=======
 	db, err := ing.getTSDB(userID)
 	require.NoError(t, err)
->>>>>>> 89f36f67
 
 	type testCase struct {
 		matchers []*client.LabelMatcher
