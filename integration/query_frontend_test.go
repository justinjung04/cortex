--- conflicted
+++ resolved
@@ -12,11 +12,8 @@
 	"net/http"
 	"os"
 	"path/filepath"
-<<<<<<< HEAD
-=======
 	"strconv"
 	"strings"
->>>>>>> bb7fe1eb
 	"sync"
 	"testing"
 	"time"
